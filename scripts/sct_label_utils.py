--- conflicted
+++ resolved
@@ -17,6 +17,7 @@
 # TODO: currently it seems like cross_radius is given in pixel instead of mm
 
 import math
+import os
 import sys
 
 import numpy as np
@@ -139,12 +140,8 @@
 
         # for all points with non-zeros neighbors, force the neighbors to 0
         for i, coord in enumerate(coordinates_input):
-<<<<<<< HEAD
             image_output.data[coord.x, coord.y, coord.z] = image_output.data[
                 coord.x, coord.y, coord.z] + float(value)
-=======
-            image_output.data[int(coord.x), int(coord.y), int(coord.z)] = image_output.data[int(coord.x), int(coord.y), int(coord.z)] + float(value)
->>>>>>> 40c741a0
         return image_output
 
     def create_label(self, add=False):
@@ -165,16 +162,10 @@
         # loop across labels
         for i, coord in enumerate(self.coordinates):
             # display info
-<<<<<<< HEAD
             sct.printv(
                 'Label #' + str(i) + ': ' + str(coord.x) + ',' + str(coord.y) +
                 ',' + str(coord.z) + ' --> ' + str(coord.value), 1)
             image_output.data[coord.x, coord.y, coord.z] = coord.value
-=======
-            sct.printv('Label #' + str(i) + ': ' + str(coord.x) + ',' + str(coord.y) + ',' + str(coord.z) + ' --> ' +
-                       str(coord.value), 1)
-            image_output.data[int(coord.x), int(coord.y), int(coord.z)] = coord.value
->>>>>>> 40c741a0
 
         return image_output
 
@@ -203,12 +194,8 @@
             verbose=self.verbose)
 
         for coord in cross_coordinates:
-<<<<<<< HEAD
             output_image.data[round(coord.x), round(coord.y), round(
                 coord.z)] = coord.value
-=======
-            output_image.data[int(round(coord.x)), int(round(coord.y)), int(round(coord.z))] = coord.value
->>>>>>> 40c741a0
 
         return output_image
 
@@ -395,12 +382,7 @@
 
         # for all points with non-zeros neighbors, force the neighbors to 0
         for coord in coordinates_input:
-<<<<<<< HEAD
-            image_output.data[:, :, coord.z - width:coord.z +
-                              width] = offset + gap * coord.value
-=======
             image_output.data[:, :, int(coord.z) - width:int(coord.z) + width] = offset + gap * coord.value
->>>>>>> 40c741a0
 
         return image_output
 
@@ -430,12 +412,7 @@
 
         image_output.changeType('float32')
         for coord in coordinates_input_neg:
-<<<<<<< HEAD
-            image_output.data[:, :, coord.
-                              z] = -coord.value  #PB: takes the int value of coord.value
-=======
             image_output.data[:, :, int(coord.z)] = -coord.value #PB: takes the int value of coord.value
->>>>>>> 40c741a0
         for coord in coordinates_input_pos:
             image_output.data[:, :, int(coord.z)] = coord.value
 
@@ -469,7 +446,6 @@
 
         # 3. Compute the center of mass of each group of voxels and write them into the output image
         for value, list_coord in groups.iteritems():
-<<<<<<< HEAD
             center_of_mass = sum(list_coord) / float(len(list_coord))
             sct.printv(
                 "Value = " + str(center_of_mass.value) + " : (" +
@@ -481,11 +457,6 @@
                 verbose=self.verbose)
             output_image.data[round(center_of_mass.x), round(center_of_mass.y),
                               round(center_of_mass.z)] = center_of_mass.value
-=======
-            center_of_mass = sum(list_coord)/float(len(list_coord))
-            sct.printv("Value = " + str(center_of_mass.value) + " : ("+str(center_of_mass.x) + ", "+str(center_of_mass.y) + ", " + str(center_of_mass.z) + ") --> ( "+ str(round(center_of_mass.x)) + ", " + str(round(center_of_mass.y)) + ", " + str(round(center_of_mass.z)) + ")", verbose=self.verbose)
-            output_image.data[int(round(center_of_mass.x)), int(round(center_of_mass.y)), int(round(center_of_mass.z))] = center_of_mass.value
->>>>>>> 40c741a0
 
         return output_image
 
@@ -519,16 +490,9 @@
 
         # for all points in input, find the value that has to be set up, depending on the vertebral level
         for i, coord in enumerate(coordinates_input):
-<<<<<<< HEAD
-            for j in range(0, len(coordinates_ref) - 1):
-                if coordinates_ref[j + 1].z < coord.z <= coordinates_ref[j].z:
-                    image_output.data[coord.x, coord.y,
-                                      coord.z] = coordinates_ref[j].value
-=======
             for j in range(0, len(coordinates_ref)-1):
                 if coordinates_ref[j+1].z < coord.z <= coordinates_ref[j].z:
                     image_output.data[int(coord.x), int(coord.y), int(coord.z)] = coordinates_ref[j].value
->>>>>>> 40c741a0
 
         return image_output
 
@@ -550,13 +514,9 @@
             # check if this level is NOT in levels_user
             if not levels_user.count(int(list_coordinates[i_label].value)):
                 # if not, set value to zero
-<<<<<<< HEAD
                 image_cubic2point.data[list_coordinates[
                     i_label].x, list_coordinates[i_label].y, list_coordinates[
                         i_label].z] = 0
-=======
-                image_cubic2point.data[int(list_coordinates[i_label].x), int(list_coordinates[i_label].y), int(list_coordinates[i_label].z)] = 0
->>>>>>> 40c741a0
         # list all labels
         return image_cubic2point
 
@@ -738,23 +698,13 @@
             symmetry)
 
         for coord in result_coord_input:
-<<<<<<< HEAD
-            image_output.data[coord.x, coord.y, coord.z] = int(
-                round(coord.value))
-=======
             image_output.data[int(coord.x), int(coord.y), int(coord.z)] = int(round(coord.value))
->>>>>>> 40c741a0
 
         if symmetry:
             # image_output_ref = msct_image.Image(self.image_ref.dim, orientation=self.image_ref.orientation, hdr=self.image_ref.hdr, verbose=self.verbose)
             image_output_ref = msct_image.Image(self.image_ref, verbose=self.verbose)
             for coord in result_coord_ref:
-<<<<<<< HEAD
-                image_output_ref.data[coord.x, coord.y, coord.z] = int(
-                    round(coord.value))
-=======
                 image_output_ref.data[int(coord.x), int(coord.y), int(coord.z)] = int(round(coord.value))
->>>>>>> 40c741a0
             image_output_ref.setFileName(self.fname_output[1])
             image_output_ref.save('minimize_int')
 
@@ -863,19 +813,14 @@
         #   a. extract centerline
         #   b. for each slice, extract corresponding level
         nx, ny, nz, nt, px, py, pz, pt = im_input.dim
-<<<<<<< HEAD
-        x_centerline_fit, y_centerline_fit, z_centerline_fit, x_centerline_deriv, y_centerline_deriv, z_centerline_deriv = smooth_centerline.smooth_centerline(
+        x_centerline_fit, y_centerline_fit, z_centerline_fit, x_centerline_deriv, y_centerline_deriv, \
+        z_centerline_deriv = sct_straighten_spinalcord.smooth_centerline(
             self.image_input, algo_fitting='nurbs', verbose=0)
         value_centerline = np.array([
             im_input.data[x_centerline_fit[it], y_centerline_fit[it],
                           z_centerline_fit[it]]
             for it in range(len(z_centerline_fit))
         ])
-=======
-        from sct_straighten_spinalcord import smooth_centerline
-        x_centerline_fit, y_centerline_fit, z_centerline_fit, x_centerline_deriv, y_centerline_deriv, z_centerline_deriv = smooth_centerline(self.image_input, algo_fitting='nurbs', verbose=0)
-        value_centerline = np.array([im_input.data[int(x_centerline_fit[it]), int(y_centerline_fit[it]), int(z_centerline_fit[it])] for it in range(len(z_centerline_fit))])
->>>>>>> 40c741a0
 
         # 2. compute distance for each vertebral level --> Di for i being the vertebral levels
         vertebral_levels = {}
@@ -927,114 +872,17 @@
         im_output.changeType('float32')
         # for all points in input, find the value that has to be set up, depending on the vertebral level
         for i, coord in enumerate(coordinates_input):
-<<<<<<< HEAD
-            im_output.data[coord.x, coord.y, coord.z] = continuous_values[
-                coord.z]
-=======
             im_output.data[int(coord.x), int(coord.y), int(coord.z)] = continuous_values[coord.z]
->>>>>>> 40c741a0
 
         return im_output
 
 
-<<<<<<< HEAD
 def get_parser(param):
-=======
-# PARSER
-# ==========================================================================================
-def get_parser():
     # initialize default param
-    param_default = Param()
->>>>>>> 40c741a0
     # Initialize the parser
     parser = msct_parser.Parser(__file__)
     parser.usage.set_description('Utility function for label image.')
-<<<<<<< HEAD
-    parser.add_option(
-        name="-i",
-        type_value="file",
-        description="Label image.",
-        mandatory=True,
-        example="t2_labels.nii.gz")
-    parser.add_option(
-        name="-o",
-        type_value=[[','], "file_output"],
-        description="Output image(s).",
-        mandatory=False,
-        example="t2_labels_cross.nii.gz",
-        default_value="labels.nii.gz")
-    parser.add_option(
-        name='-add',
-        type_value='int',
-        description='Add value to all labels. Value can be negative.',
-        mandatory=False)
-    parser.add_option(
-        name='-create',
-        type_value=[[':'], 'Coordinate'],
-        description='Create labels in a new image. List labels as: x1,y1,z1,value1:x2,y2,z2,value2, ...',
-        example='12,34,32,1:12,35,33,2',
-        mandatory=False)
-    parser.add_option(
-        name='-create-add',
-        type_value=[[':'], 'Coordinate'],
-        description='Same as create, but add labels to input image instead of creating a new one.',
-        example='12,34,32,1:12,35,33,2',
-        mandatory=False)
-    parser.add_option(
-        name='-cross',
-        type_value='int',
-        description='Create a cross around each non-zero value. Input cross radius in mm.',
-        example=param.cross_size,
-        mandatory=False)
-    parser.add_option(
-        name='-cubic-to-point',
-        type_value=None,
-        description='Compute the center-of-mass for each label value.',
-        mandatory=False)
-    parser.add_option(
-        name='-display',
-        type_value=None,
-        description='Display all labels (i.e. non-zero values).',
-        mandatory=False)
-    parser.add_option(
-        name='-increment',
-        type_value=None,
-        description='Takes all non-zero values, sort them along the inverse z direction, and attributes the values 1, 2, 3, etc.',
-        mandatory=False)
-    parser.add_option(
-        name='-vert-body',
-        type_value=[[','], 'int'],
-        description='From vertebral labeling, create points that are centered at the mid-vertebral levels. Separate desired levels with ",". To get all levels, enter "0".',
-        example='3,8',
-        mandatory=False)
-    parser.add_option(
-        name='-vert-continuous',
-        type_value=None,
-        description='Convert discrete vertebral labeling to continuous vertebral labeling.',
-        mandatory=False)
-    parser.add_option(
-        name='-MSE',
-        type_value='file',
-        description='Compute Mean Square Error between labels from input and reference image. Specify reference image here.',
-        mandatory=False)
-    parser.add_option(
-        name='-remove',
-        type_value='file',
-        description='Remove labels from input image (-i) that are not in reference image (specified here).',
-        mandatory=False)
-    parser.add_option(
-        name='-remove-sym',
-        type_value='file',
-        description='Remove labels from input image (-i) and reference image (specified here) that don\'t match. You must provide two output names separated by ",".',
-        mandatory=False)
-    parser.add_option(
-        name="-v",
-        type_value="multiple_choice",
-        description='Verbose. 0: nothing. 1: basic. 2: extended.',
-        mandatory=False,
-        default_value=param.verbose,
-        example=['0', '1', '2'])
-=======
+
     parser.add_option(name="-i",
                       type_value="file",
                       description="Label image.",
@@ -1063,7 +911,7 @@
     parser.add_option(name='-cross',
                       type_value='int',
                       description='Create a cross around each non-zero value. Input cross radius in mm.',
-                      example=param_default.cross_size,
+                      example=param.cross_size,
                       mandatory=False)
     parser.add_option(name='-cubic-to-point',
                       type_value=None,
@@ -1107,9 +955,8 @@
                       type_value="multiple_choice",
                       description='Verbose. 0: nothing. 1: basic. 2: extended.',
                       mandatory=False,
-                      default_value=param_default.verbose,
+                      default_value=param.verbose,
                       example=['0', '1', '2'])
->>>>>>> 40c741a0
     return parser
 
 
@@ -1119,18 +966,14 @@
     if not args:
         args = sys.argv[1:]
     else:
-        script_name =os.path.splitext(os.path.basename(__file__))[0]
+        script_name = os.path.splitext(os.path.basename(__file__))[0]
         sct.printv('{0} {1}'.format(script_name, " ".join(args)))
 
     # initialize parameters
     param = Param()
 
     # Get parser info
-<<<<<<< HEAD
     parser = get_parser(param)
-=======
-    parser = get_parser()
->>>>>>> 40c741a0
     arguments = parser.parse(args)
     input_filename = arguments['-i']
     input_fname_output = None
@@ -1194,8 +1037,4 @@
 
 
 if __name__ == "__main__":
-<<<<<<< HEAD
-=======
-    # call main function
->>>>>>> 40c741a0
     main()