--- conflicted
+++ resolved
@@ -483,7 +483,7 @@
     """
 
     nx, ny, nz, nt, px, py, pz, pt = img.dim
-
+    from scipy.ndimage.filters import gaussian_filter
     raw_orientation = img.change_orientation()
 
     img.data = gaussian_filter(img.data, [nb_pixels/px, nb_pixels/py, 0])
@@ -938,7 +938,6 @@
 
         # load vesselness filter data and perform minimum path on it
         img = Image(vesselness_file_name)
-
         img.change_orientation()
         self.minimum_path_data, self.J1_min_path, self.J2_min_path = get_minimum_path(img.data, invert=1, debug=1)
         self.output_debug_file(img, self.minimum_path_data, 'minimal_path')
@@ -1075,32 +1074,18 @@
                       type_value='multiple_choice',
                       description='type of image contrast, t2: cord dark / CSF bright ; t1: cord bright / CSF dark.\n'
                                   'For dMRI use t1, for T2* or MT use t2',
-                      deprecated_by='-contrast',
+                      deprecated_by='-c',
                       mandatory=True,
                       example=['t1', 't2'])
     parser.add_option(name="-radius",
                       type_value="int",
                       description="Approximate radius of spinal cord to help the algorithm",
                       mandatory=False,
-<<<<<<< HEAD
                       default_value="4",
                       example="4")    
     parser.add_option(name="-smooth_vesselness",
                       type_value="multiple_choice",
                       description="Smoothing of the vesselness image",
-=======
-                      example=['t1', 't2'],
-                      deprecated_by='-contrast')
-    parser.add_option(name='-smooth_vesselness',
-                      type_value='multiple_choice',
-                      description='Smoothing of the vesselness image',
-                      mandatory=False,
-                      default_value='0',
-                      example=['0', '1'])
-    parser.add_option(name='-radius',
-                      type_value='int',
-                      description='Approximate radius of spinal cord to help the algorithm',
->>>>>>> 334bcd32
                       mandatory=False,
                       default_value="0",
                       example=['0', '1'])
@@ -1191,22 +1176,6 @@
             sct.printv('The method automatic requires a contrast type to be defined', type='error')
         im = Image(fname_in)
         scad = SCAD(im, contrast=contrast)
-<<<<<<< HEAD
-        if "-o" in arguments:
-            scad.output_filename = arguments["-o"]
-        if "-r" in arguments:
-            scad.rm_tmp_file = int(arguments["-r"])
-        if "-sym" in arguments:
-            scad.enable_symmetry = int(arguments["-sym"])
-        if "-sym_exp" in arguments:
-            scad.symmetry_exponent = int(arguments["-sym_exp"])
-        if "-radius" in arguments:
-            scad.spinalcord_radius = int(arguments["-radius"])
-        if "-smooth_vesselness" in arguments:
-            scad.smooth_vesselness = int(arguments["-smooth_vesselness"])
-        if "-v" in arguments:
-            scad.verbose = int(arguments["-v"])
-=======
         if '-o' in arguments:
             scad.output_filename = arguments['-o']
         if '-r' in arguments:
@@ -1221,7 +1190,6 @@
             scad.smooth_vesselness = int(arguments['-smooth_vesselness'])
         if '-v' in arguments:
             scad.verbose = int(arguments['-v'])
->>>>>>> 334bcd32
         scad.execute()
 
 
