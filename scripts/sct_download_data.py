#!/usr/bin/env python
##############################################################################
#
# Download data using http.
#
# ----------------------------------------------------------------------------
# Copyright (c) 2015 Polytechnique Montreal <www.neuro.polymtl.ca>
# Author: Julien Cohen-Adad
#
# About the license: see the file LICENSE.TXT
###############################################################################

import cgi
import os
import sys
import tarfile
import tempfile
import zipfile

import requests
<<<<<<< HEAD
=======
from requests.adapters import HTTPAdapter
from requests.packages.urllib3.util import Retry

>>>>>>> 40c741a0
from msct_parser import Parser
from sct_utils import printv


def get_parser():
    parser = Parser(__file__)
    parser.usage.set_description('''Download binaries from the web.''')
    parser.add_option(
        name="-d",
        type_value="multiple_choice",
        description="Name of the dataset.",
        mandatory=True,
        example=[
            'sct_example_data', 'sct_testing_data', 'PAM50', 'MNI-Poly-AMU',
            'gm_model', 'binaries_debian', 'binaries_centos', 'binaries_osx'
        ])
    parser.add_option(
        name="-v",
        type_value="multiple_choice",
        description="Verbose. 0: nothing. 1: basic. 2: extended.",
        mandatory=False,
        default_value=1,
        example=['0', '1', '2'])
    parser.add_option(
        name="-o",
        type_value="folder_creation",
        description="path to save the downloaded data",
        mandatory=False)
    parser.add_option(
        name="-h",
        type_value=None,
        description="Display this help",
        mandatory=False)
    return parser


def main(args=None):

    if args is None:
        args = sys.argv[1:]

    # initialization
    dict_url = {
        'sct_example_data': 'https://osf.io/feuef/?action=download',
        'sct_testing_data': 'https://osf.io/uqcz5/?action=download',
        'PAM50': 'https://osf.io/gdwn6/?action=download',
        'MNI-Poly-AMU': 'https://osf.io/b26vh/?action=download',
        'gm_model': 'https://osf.io/ugscu/?action=download',
        'binaries_debian': 'https://osf.io/2pztn/?action=download',
        'binaries_centos': 'https://osf.io/4wbgt/?action=download',
        'binaries_osx': 'https://osf.io/ceg8p/?action=download'
    }

    # Get parser info
    parser = get_parser()
    arguments = parser.parse(args)
    data_name = arguments['-d']
    verbose = int(arguments['-v'])
    dest_folder = arguments.get('-o', os.path.abspath(os.curdir))

    # Download data
    url = dict_url[data_name]
    try:
        tmp_file = download_data(url, verbose)
    except (KeyboardInterrupt):
        printv('\nERROR: User canceled process.\n', 1, 'error')

    unzip(tmp_file, dest_folder, verbose)

    printv('Remove temporary file...\n', verbose)
    os.remove(tmp_file)

    printv('Done! Folder created: %s\n' % dest_folder, verbose, 'info')


def unzip(compressed, dest_folder, verbose):
    """Extract compressed file to the dest_folder"""
    printv('Copy binaries to %s\n' % dest_folder, verbose)
    printv('Unzip dataset...\n', verbose)
    if compressed.endswith('zip'):
        try:
            zf = zipfile.ZipFile(compressed)
            zf.extractall(dest_folder)
            return
        except (zipfile.BadZipfile):
            printv(
                'ERROR: ZIP package corrupted. Please try downloading again.',
                verbose, 'error')
    elif compressed.endswith('tar.gz'):
        try:
            tar = tarfile.open(compressed)
            tar.extractall(path=dest_folder)
            return
        except tarfile.TarError:
            printv('ERROR: ZIP package corrupted. Please try again.',
                   verbose, 'error')
    else:
        printv('ERROR: The file %s is of wrong format' % compressed, verbose,
               'error')


def download_data(url, verbose):
<<<<<<< HEAD
    """Download the binaries from a URL and return the destination filename"""
    response = requests.get(url, stream=True)

    _, content = cgi.parse_header(response.headers['Content-Disposition'])
    tmp_path = os.path.join(tempfile.mkdtemp(), content['filename'])
=======
    """Download the binaries from a URL and return the destination filename

    Retry downloading if either server or connection errors occur on a SSL
    connection
    """

    retry = Retry(total=3, backoff_factor=0.5, status_forcelist=[500, 503, 504])
    session = requests.Session()
    session.mount('https://', HTTPAdapter(max_retries=retry))
    response = session.get(url, stream=True)

    _, content = cgi.parse_header(response.headers['Content-Disposition'])
    tmp_path = os.path.join(tempfile.mkdtemp(), content['filename'])
    printv('Downloading %s\n' % content['filename'], verbose)
>>>>>>> 40c741a0

    with open(tmp_path, 'wb') as tmp_file:
        total = int(response.headers.get('content-length', 1))
        dl = 0
        for chunk in response.iter_content(chunk_size=8192):
            if chunk:
                tmp_file.write(chunk)
<<<<<<< HEAD

    printv('Download complete %s' % content['filename'], verbose=verbose)
=======
                if verbose > 1:
                    dl += len(chunk)
                    done = min(int(20 * dl / total), 20)
                    sys.stdout.write("\r[%s%s]" % ('=' * done,
                                                   ' ' * (20-done)))
                    sys.stdout.flush()

    printv('\nDownload complete %s' % content['filename'], verbose=verbose)
>>>>>>> 40c741a0
    return tmp_path


if __name__ == "__main__":
    main()<|MERGE_RESOLUTION|>--- conflicted
+++ resolved
@@ -18,12 +18,9 @@
 import zipfile
 
 import requests
-<<<<<<< HEAD
-=======
 from requests.adapters import HTTPAdapter
 from requests.packages.urllib3.util import Retry
 
->>>>>>> 40c741a0
 from msct_parser import Parser
 from sct_utils import printv
 
@@ -126,13 +123,6 @@
 
 
 def download_data(url, verbose):
-<<<<<<< HEAD
-    """Download the binaries from a URL and return the destination filename"""
-    response = requests.get(url, stream=True)
-
-    _, content = cgi.parse_header(response.headers['Content-Disposition'])
-    tmp_path = os.path.join(tempfile.mkdtemp(), content['filename'])
-=======
     """Download the binaries from a URL and return the destination filename
 
     Retry downloading if either server or connection errors occur on a SSL
@@ -147,7 +137,6 @@
     _, content = cgi.parse_header(response.headers['Content-Disposition'])
     tmp_path = os.path.join(tempfile.mkdtemp(), content['filename'])
     printv('Downloading %s\n' % content['filename'], verbose)
->>>>>>> 40c741a0
 
     with open(tmp_path, 'wb') as tmp_file:
         total = int(response.headers.get('content-length', 1))
@@ -155,10 +144,6 @@
         for chunk in response.iter_content(chunk_size=8192):
             if chunk:
                 tmp_file.write(chunk)
-<<<<<<< HEAD
-
-    printv('Download complete %s' % content['filename'], verbose=verbose)
-=======
                 if verbose > 1:
                     dl += len(chunk)
                     done = min(int(20 * dl / total), 20)
@@ -167,7 +152,6 @@
                     sys.stdout.flush()
 
     printv('\nDownload complete %s' % content['filename'], verbose=verbose)
->>>>>>> 40c741a0
     return tmp_path
 
 
