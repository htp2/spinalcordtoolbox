#!/usr/bin/env python
#########################################################################################
#
# Create mask along z direction.
#
# ---------------------------------------------------------------------------------------
# Copyright (c) 2014 Polytechnique Montreal <www.neuro.polymtl.ca>
# Authors: Julien Cohen-Adad
# Modified: 2014-10-11
#
# About the license: see the file LICENSE.TXT
#########################################################################################


# TODO: scale size in mm.

import sys
import os
import getopt
import commands
import sct_utils as sct
import time
import numpy
import nibabel
from scipy import ndimage
from sct_image import get_orientation
from sct_convert import convert
from msct_image import Image
from sct_image import copy_header, concat_data
from msct_parser import Parser


# DEFAULT PARAMETERS
class Param:
    def __init__(self):
        self.debug = 0
        self.fname_data = ''
        self.fname_out = ''
        self.process_list = ['coord', 'point', 'centerline', 'center']
        self.process = 'center'  # default method
        self.shape_list = ['cylinder', 'box', 'gaussian']
        self.shape = 'cylinder'  # default shape
        self.size = 41  # in voxel. if gaussian, size corresponds to sigma.
        self.even = 0
        self.file_prefix = 'mask_'  # output prefix
        self.verbose = 1
        self.remove_tmp_files = 1
        self.offset = '0,0'


# main
#=======================================================================================================================
def main():

    # Parameters for debug mode
    if param.debug:
        print '\n*** WARNING: DEBUG MODE ON ***\n'
        # get path of the testing data
        status, path_sct_data = commands.getstatusoutput('echo $SCT_TESTING_DATA_DIR')
        param.fname_data = path_sct_data+'/mt/mt1.nii.gz'
        param.process = 'point,'+path_sct_data+'/mt/mt1_point.nii.gz' #'centerline,/Users/julien/data/temp/sct_example_data/t2/t2_centerlinerpi.nii.gz'  #coord,68x69'
        param.shape = 'cylinder'
        param.size = 20
        param.remove_tmp_files = 1
        param.verbose = 1
    else:
        # Check input parameters
<<<<<<< HEAD
        parser = get_parser()
        arguments = parser.parse(sys.argv[1:])

        param.fname_data = arguments['-i']

        if '-p' in arguments:
            param.process = arguments['-p']
            if param.process[0] not in param.process_list:
                sct.printv(parser.usage.generate(error='ERROR: Process '+param.process[0]+' is not recognized.'))
        if '-size' in arguments:
            param.size = arguments['-size']
        if '-f' in arguments:
            param.shape = arguments['-f']
        if '-o' in arguments:
            param.fname_out = arguments['-o']
        if '-r' in arguments:
            param.remove_tmp_files = arguments['-r']
        if '-v' in arguments:
            param.verbose = arguments['-v']
=======
        try:
            opts, args = getopt.getopt(sys.argv[1:], 'hf:i:m:o:r:s:e:v:k:')
        except getopt.GetoptError:
            usage()
        if not opts:
            usage()
        for opt, arg in opts:
            if opt == '-h':
                usage()
            elif opt in '-f':
                param.shape = arg
            elif opt in '-i':
                param.fname_data = arg
            elif opt in '-m':
                param.method = arg
            elif opt in '-o':
                param.fname_out = arg
            elif opt in '-r':
                param.remove_tmp_files = int(arg)
            elif opt in '-s':
                param.size = int(arg)
            elif opt in '-e':
                param.even = int(arg)
            elif opt in '-v':
                param.verbose = int(arg)
            elif opt in '-k':
                param.offset = arg
>>>>>>> caa98024

    # run main program
    create_mask()


# create_mask
#=======================================================================================================================
def create_mask():
    fsloutput = 'export FSLOUTPUTTYPE=NIFTI; '  # for faster processing, all outputs are in NIFTI

    # parse argument for method
    method_type = param.process[0]
    # check method val
    if not method_type == 'center':
        method_val = param.process[1]

    # check existence of input files
    if method_type == 'centerline':
        sct.check_file_exist(method_val, param.verbose)

    # check if orientation is RPI
    sct.printv('\nCheck if orientation is RPI...', param.verbose)
    ori = get_orientation(param.fname_data, filename=True)
    if not ori == 'RPI':
        sct.printv('\nERROR in '+os.path.basename(__file__)+': Orientation of input image should be RPI. Use sct_image -setorient to put your image in RPI.\n', 1, 'error')

    # Extract path/file/extension
    path_data, file_data, ext_data = sct.extract_fname(param.fname_data)

    # Get output folder and file name
    if param.fname_out == '':
        param.fname_out = param.file_prefix+file_data+ext_data
    #fname_out = os.path.abspath(path_out+file_out+ext_out)

    # create temporary folder
    sct.printv('\nCreate temporary folder...', param.verbose)
    path_tmp = sct.slash_at_the_end('tmp.'+time.strftime("%y%m%d%H%M%S"), 1)
    sct.run('mkdir '+path_tmp, param.verbose)

    # Copying input data to tmp folder and convert to nii
    sct.printv('\nCopying input data to tmp folder and convert to nii...', param.verbose)
    convert(param.fname_data, path_tmp+'data.nii')
    # sct.run('cp '+param.fname_data+' '+path_tmp+'data'+ext_data, param.verbose)
    if method_type == 'centerline':
        convert(method_val, path_tmp+'centerline.nii.gz')

    # go to tmp folder
    os.chdir(path_tmp)

    # Get dimensions of data
    sct.printv('\nGet dimensions of data...', param.verbose)
    nx, ny, nz, nt, px, py, pz, pt = Image('data.nii').dim
    sct.printv('  ' + str(nx) + ' x ' + str(ny) + ' x ' + str(nz)+ ' x ' + str(nt), param.verbose)
    # in case user input 4d data
    if nt != 1:
        sct.printv('WARNING in '+os.path.basename(__file__)+': Input image is 4d but output mask will 3D.', param.verbose, 'warning')
        # extract first volume to have 3d reference
        nii = Image('data.nii')
        data3d = nii.data[:,:,:,0]
        nii.data = data3d
        nii.save()

    if method_type == 'coord':
        # parse to get coordinate
        coord = map(int, method_val.split('x'))

    if method_type == 'point':
        # get file name
        fname_point = method_val
        # extract coordinate of point
        sct.printv('\nExtract coordinate of point...', param.verbose)
        status, output = sct.run('sct_label_utils -i '+fname_point+' -t display-voxel', param.verbose)
        # parse to get coordinate
        coord = output[output.find('Position=')+10:-17].split(',')

    if method_type == 'center':
        # set coordinate at center of FOV
        coord = round(float(nx)/2), round(float(ny)/2)

    if method_type == 'centerline':
        # get name of centerline from user argument
        fname_centerline = 'centerline.nii.gz'
    else:
        # generate volume with line along Z at coordinates 'coord'
        sct.printv('\nCreate line...', param.verbose)
        fname_centerline = create_line('data.nii', coord, nz)

    # create mask
    sct.printv('\nCreate mask...', param.verbose)
    centerline = nibabel.load(fname_centerline)  # open centerline
    hdr = centerline.get_header()  # get header
    hdr.set_data_dtype('uint8')  # set imagetype to uint8
    data_centerline = centerline.get_data()  # get centerline
    z_centerline = [iz for iz in range(0, nz, 1) if data_centerline[:, :, iz].any()]
    nz = len(z_centerline)
    # get center of mass of the centerline
    cx = [0] * nz
    cy = [0] * nz
    for iz in range(0, nz, 1):
        cx[iz], cy[iz] = ndimage.measurements.center_of_mass(numpy.array(data_centerline[:, :, z_centerline[iz]]))
    # create 2d masks
    file_mask = 'data_mask'
    for iz in range(nz):
        center = numpy.array([cx[iz], cy[iz]])
        mask2d = create_mask2d(center, param.shape, param.size, nx, ny, param.even)
        # Write NIFTI volumes
        img = nibabel.Nifti1Image(mask2d, None, hdr)
        nibabel.save(img, (file_mask+str(iz)+'.nii'))
    # merge along Z
    # cmd = 'fslmerge -z mask '
    im_list = []
    for iz in range(nz):
        im_list.append(Image(file_mask+str(iz)+'.nii'))
    im_out = concat_data(im_list, 2)
    im_out.setFileName('mask.nii.gz')
    im_out.save()

    # copy geometry
    im_dat = Image('data.nii')
    im_mask = Image('mask.nii.gz')
    im_mask = copy_header(im_dat, im_mask)
    im_mask.save()

    # come back to parent folder
    os.chdir('..')

    # Generate output files
    sct.printv('\nGenerate output files...', param.verbose)
    sct.generate_output_file(path_tmp+'mask.nii.gz', param.fname_out)

    # Remove temporary files
    if param.remove_tmp_files == 1:
        sct.printv('\nRemove temporary files...', param.verbose)
        sct.run('rm -rf '+path_tmp, param.verbose, error_exit='warning')

    # to view results
    sct.printv('\nDone! To view results, type:', param.verbose)
    sct.printv('fslview '+param.fname_data+' '+param.fname_out+' -l Red -t 0.5 &', param.verbose, 'info')
    print


# create_line
# ==========================================================================================
def create_line(fname, coord, nz):

    # duplicate volume (assumes input file is nifti)
    sct.run('cp '+fname+' line.nii', param.verbose)

    # set all voxels to zero
    sct.run('sct_maths -i line.nii -mul 0 -o line.nii', param.verbose)

    cmd = 'sct_label_utils -i line.nii -o line.nii -t add -x '
    for iz in range(nz):
        if iz == nz-1:
            cmd += str(int(coord[0]))+','+str(int(coord[1]))+','+str(iz)+',1'
        else:
            cmd += str(int(coord[0]))+','+str(int(coord[1]))+','+str(iz)+',1:'

    sct.run(cmd, param.verbose)

    return 'line.nii'


# create_mask2d
# ==========================================================================================
def create_mask2d(center, shape, size, nx, ny, even=0):
    # extract offset
    offset = param.offset.split(',')
    offset[0] = int(offset[0])
    offset[1] = int(offset[1])

    # initialize 2d grid
    xx, yy = numpy.mgrid[:nx, :ny]
    mask2d = numpy.zeros((nx, ny))
    xc = center[0]
    yc = center[1]
    if even != 0:
        radius = int(size / 2)
    else:
        radius = round(float(size + 1) / 2)  # add 1 because the radius includes the center.

    if shape == 'box':
        if even != 0:
            mask2d[xc + offset[0] - radius:xc + offset[0] + radius, yc + offset[1] - radius:yc + offset[1] + radius] = 1
        else:
            mask2d[xc + offset[0] - radius:xc + offset[0] + radius+1, yc + offset[1] - radius:yc + offset[1] + radius+1] = 1

    elif shape == 'cylinder':
        mask2d = ((xx+offset[0]-xc)**2 + (yy+offset[1]-yc)**2 <= radius**2)*1

    elif shape == 'gaussian':
        sigma = float(radius)
        mask2d = numpy.exp(-(((xx+offset[0]-xc)**2)/(2*(sigma**2)) + ((yy+offset[1]-yc)**2)/(2*(sigma**2))))

    # import matplotlib.pyplot as plt
    # plt.imshow(mask2d)
    # plt.show()

    return mask2d

<<<<<<< HEAD
def get_parser():
    # Initialize the parser
    parser = Parser(__file__)
    parser.usage.set_description('Create mask along z direction.')
    parser.add_option(name='-i',
                      type_value='file',
                      description='Image to create mask on. Only used to get header. Must be 3D.',
                      mandatory=True,
                      example='data.nii.gz')
    parser.add_option(name='-p',
                      type_value=[[','], 'str'],
                      description='Process to generate mask and associated value.\n'
                                  '   coord: X,Y coordinate of center of mask. E.g.: coord,20x15\n'
                                  '   point: volume that contains a single point. E.g.: point,label.nii.gz\n'
                                  '   center: mask is created at center of FOV. In that case, "val" is not required.\n'
                                  '   centerline: volume that contains centerline. E.g.: centerline,my_centerline.nii',
                      mandatory=True,
                      default_value=param_default.process,
                      example=['centerline,data_centerline.nii.gz'])
    parser.add_option(name='-m',
                      type_value=None,
                      description='Process to generate mask and associated value.'
                                  '   coord: X,Y coordinate of center of mask. E.g.: coord,20x15'
                                  '   point: volume that contains a single point. E.g.: point,label.nii.gz'
                                  '   center: mask is created at center of FOV. In that case, "val" is not required.'
                                  '   centerline: volume that contains centerline. E.g.: centerline,my_centerline.nii',
                      mandatory=False,
                      deprecated_by='-p')
    parser.add_option(name='-size',
                      type_value='int',
                      description='Size in voxel. Odd values are better (for mask to be symmetrical). If shape=gaussian, size corresponds to "sigma"',
                      mandatory=False,
                      default_value=param_default.size,
                      example=['45'])
    parser.add_option(name='-s',
                      type_value=None,
                      description='Size in voxel. Odd values are better (for mask to be symmetrical). If shape=gaussian, size corresponds to "sigma"',
                      mandatory=False,
                      deprecated_by='-size')
    parser.add_option(name='-f',
                      type_value='multiple_choice',
                      description='Shape of the mask.',
                      mandatory=False,
                      default_value=param_default.shape,
                      example=param.shape_list)
    parser.add_option(name='-o',
                      type_value='file_output',
                      description='Name of output mask.',
                      mandatory=False,
                      example=['data.nii'])
    parser.usage.addSection('MISC')
    parser.add_option(name="-r",
                      type_value="multiple_choice",
                      description='Remove temporary files.',
                      mandatory=False,
                      default_value='1',
                      example=['0', '1'])
    parser.add_option(name="-v",
                      type_value='multiple_choice',
                      description="verbose: 0 = nothing, 1 = classic, 2 = expended",
                      mandatory=False,
                      example=['0', '1', '2'],
                      default_value='1')

    return parser
=======
# Print usage
# ==========================================================================================
def usage():
    print """
"""+os.path.basename(__file__)+"""
~~~~~~~~~~~~~~~~~~~~~~~~~~~~~~~~~~~~~~~~~~~~~~~~~~~~~~~~~~~~~~~~~~~~~~~~~~~~~~~~~~~~~~~~~~~~~~~~~~~~
Part of the Spinal Cord Toolbox <https://sourceforge.net/projects/spinalcordtoolbox>

DESCRIPTION
  Create mask along z direction.

USAGE
  """+os.path.basename(__file__)+""" -i <data> -m <method,val> -s <size>

MANDATORY ARGUMENTS
  -i <data>        image to create mask on. Only used to get header. Must be 3D.

OPTIONAL ARGUMENTS
  -m <method,val>  method to generate mask and associated value. Default="""+str(param_default.method)+"""
                     coord: X,Y coordinate of center of mask. E.g.: coord,20x15
                     point: volume that contains a single point. E.g.: point,label.nii.gz
                     center: mask is created at center of FOV. In that case, "val" is not required.
                     centerline: volume that contains centerline. E.g.: centerline,my_centerline.nii
  -s <size>        size in voxel. Odd values are better (for mask to be symmetrical). Default="""+str(param_default.size)+"""
                   If shape=gaussian, size corresponds to "sigma".
  -e {0,1}         0: box size is odd. 1: box size is even.
  -f {box,cylinder,gaussian}  shape of the mask. Default="""+str(param_default.shape)+"""
  -o <output>      name of output mask. Default is "mask_INPUTFILE".
  -r {0,1}         remove temporary files. Default="""+str(param_default.remove_tmp_files)+"""
  -v {0,1}         verbose. Default="""+str(param_default.verbose)+"""
  -h               help. Show this message

EXAMPLE
  """+os.path.basename(__file__)+""" -i dwi_mean.nii -m coord,35x42 -s 20 -f box\n"""

    # exit program
    sys.exit(2)

>>>>>>> caa98024

#=======================================================================================================================
# Start program
#=======================================================================================================================
if __name__ == "__main__":
    param = Param()
    param_default = Param()
    main()<|MERGE_RESOLUTION|>--- conflicted
+++ resolved
@@ -65,7 +65,6 @@
         param.verbose = 1
     else:
         # Check input parameters
-<<<<<<< HEAD
         parser = get_parser()
         arguments = parser.parse(sys.argv[1:])
 
@@ -85,35 +84,6 @@
             param.remove_tmp_files = arguments['-r']
         if '-v' in arguments:
             param.verbose = arguments['-v']
-=======
-        try:
-            opts, args = getopt.getopt(sys.argv[1:], 'hf:i:m:o:r:s:e:v:k:')
-        except getopt.GetoptError:
-            usage()
-        if not opts:
-            usage()
-        for opt, arg in opts:
-            if opt == '-h':
-                usage()
-            elif opt in '-f':
-                param.shape = arg
-            elif opt in '-i':
-                param.fname_data = arg
-            elif opt in '-m':
-                param.method = arg
-            elif opt in '-o':
-                param.fname_out = arg
-            elif opt in '-r':
-                param.remove_tmp_files = int(arg)
-            elif opt in '-s':
-                param.size = int(arg)
-            elif opt in '-e':
-                param.even = int(arg)
-            elif opt in '-v':
-                param.verbose = int(arg)
-            elif opt in '-k':
-                param.offset = arg
->>>>>>> caa98024
 
     # run main program
     create_mask()
@@ -314,7 +284,6 @@
 
     return mask2d
 
-<<<<<<< HEAD
 def get_parser():
     # Initialize the parser
     parser = Parser(__file__)
@@ -380,46 +349,6 @@
                       default_value='1')
 
     return parser
-=======
-# Print usage
-# ==========================================================================================
-def usage():
-    print """
-"""+os.path.basename(__file__)+"""
-~~~~~~~~~~~~~~~~~~~~~~~~~~~~~~~~~~~~~~~~~~~~~~~~~~~~~~~~~~~~~~~~~~~~~~~~~~~~~~~~~~~~~~~~~~~~~~~~~~~~
-Part of the Spinal Cord Toolbox <https://sourceforge.net/projects/spinalcordtoolbox>
-
-DESCRIPTION
-  Create mask along z direction.
-
-USAGE
-  """+os.path.basename(__file__)+""" -i <data> -m <method,val> -s <size>
-
-MANDATORY ARGUMENTS
-  -i <data>        image to create mask on. Only used to get header. Must be 3D.
-
-OPTIONAL ARGUMENTS
-  -m <method,val>  method to generate mask and associated value. Default="""+str(param_default.method)+"""
-                     coord: X,Y coordinate of center of mask. E.g.: coord,20x15
-                     point: volume that contains a single point. E.g.: point,label.nii.gz
-                     center: mask is created at center of FOV. In that case, "val" is not required.
-                     centerline: volume that contains centerline. E.g.: centerline,my_centerline.nii
-  -s <size>        size in voxel. Odd values are better (for mask to be symmetrical). Default="""+str(param_default.size)+"""
-                   If shape=gaussian, size corresponds to "sigma".
-  -e {0,1}         0: box size is odd. 1: box size is even.
-  -f {box,cylinder,gaussian}  shape of the mask. Default="""+str(param_default.shape)+"""
-  -o <output>      name of output mask. Default is "mask_INPUTFILE".
-  -r {0,1}         remove temporary files. Default="""+str(param_default.remove_tmp_files)+"""
-  -v {0,1}         verbose. Default="""+str(param_default.verbose)+"""
-  -h               help. Show this message
-
-EXAMPLE
-  """+os.path.basename(__file__)+""" -i dwi_mean.nii -m coord,35x42 -s 20 -f box\n"""
-
-    # exit program
-    sys.exit(2)
-
->>>>>>> caa98024
 
 #=======================================================================================================================
 # Start program
