#!/usr/bin/env python
#########################################################################################
#
# Register anatomical image to the template using the spinal cord centerline/segmentation.
#
# ---------------------------------------------------------------------------------------
# Copyright (c) 2013 Polytechnique Montreal <www.neuro.polymtl.ca>
# Authors: Benjamin De Leener, Julien Cohen-Adad, Augustin Roux
#
# About the license: see the file LICENSE.TXT
#########################################################################################

# TODO: for -ref subject, crop data, otherwise registration is too long
# TODO: testing script for all cases
# TODO: enable vertebral alignment with -ref subject

import sys, os, time

import numpy as np

import sct_utils as sct
import sct_label_utils
import sct_convert
from spinalcordtoolbox.metadata import get_file_label
from sct_utils import add_suffix
from sct_register_multimodal import Paramreg, ParamregMultiStep, register
from msct_parser import Parser
import spinalcordtoolbox.image as msct_image
from spinalcordtoolbox.image import Image
from sct_straighten_spinalcord import smooth_centerline

# get path of the toolbox
path_script = os.path.dirname(__file__)
path_sct = os.path.dirname(path_script)

# DEFAULT PARAMETERS


class Param:
    # The constructor
    def __init__(self):
        self.debug = 0
        self.remove_temp_files = 1  # remove temporary files
        self.fname_mask = ''  # this field is needed in the function register@sct_register_multimodal
        self.padding = 10  # this field is needed in the function register@sct_register_multimodal
        self.verbose = 1  # verbose
        self.path_template = os.path.join(path_sct, 'data', 'PAM50')
        self.path_qc = None
        self.zsubsample = '0.25'
        self.param_straighten = ''


# get default parameters
# Note: step0 is used as pre-registration
step0 = Paramreg(step='0', type='label', dof='Tx_Ty_Tz_Sz')  # if ref=template, we only need translations and z-scaling because the cord is already straight
step1 = Paramreg(step='1', type='seg', algo='centermass', smooth='2')
step2 = Paramreg(step='2', type='seg', algo='bsplinesyn', metric='MeanSquares', iter='3', smooth='1')
paramreg = ParamregMultiStep([step0, step1, step2])


# PARSER
# ==========================================================================================
def get_parser():
    param = Param()
    parser = Parser(__file__)
    parser.usage.set_description('Register an anatomical image to the spinal cord MRI template (default: PAM50).\n\n'
                                 'The registration process includes three main registration steps:\n'
                                   '1. straightening of the image using the spinal cord segmentation (see sct_straighten_spinalcord for details);\n'
                                   '2. vertebral alignment between the image and the template, using labels along the spine;\n'
                                   '3. iterative slice-wise non-linear registration (see sct_register_multimodal for details)\n\n'
                                 'To register a subject to the template, try the default command:\n'
                                   'sct_register_to_template -i data.nii.gz -s data_seg.nii.gz -l data_labels.nii.gz\n\n'
                                 'If this default command does not produce satisfactory results, please refer to:\n'
                                   'https://sourceforge.net/p/spinalcordtoolbox/wiki/registration_tricks/\n\n'
                                 'The default registration method brings the subject image to the template, which can be problematic with highly non-isotropic images as it would induce large interpolation errors during the straightening procedure. Although the default method is recommended, you may want to register the template to the subject (instead of the subject to the template) by skipping the straightening procedure. To do so, use the parameter "-ref subject". Example below:\n'
                                   'sct_register_to_template -i data.nii.gz -s data_seg.nii.gz -l data_labels.nii.gz -ref subject -param step=1,type=seg,algo=centermassrot,smooth=0:step=2,type=seg,algo=columnwise,smooth=0,smoothWarpXY=2\n\n'
                                 'Vertebral alignment (step 2) consists in aligning the vertebrae between the subject and the template. Two types of labels are possible:\n'
                                   '- Vertebrae mid-body labels, created at the center of the spinal cord using the parameter "-l";\n'
                                   '- Posterior edge of the intervertebral discs, using the parameter "-ldisc".\n\n'
                                 'If only one label is provided, a simple translation will be applied between the subject label and the template label. No scaling will be performed. \n\n'
                                 'If two labels are provided, a linear transformation (translation + rotation + superior-inferior linear scaling) will be applied. The strategy here is to defined labels that cover the region of interest. For example, if you are interested in studying C2 to C6 levels, then provide one label at C2 and another at C6. However, note that if the two labels are very far apart (e.g. C2 and T12), there might be a mis-alignment of discs because a subject''s intervertebral discs distance might differ from that of the template.\n\n'
                                 'If more than two labels (only with the parameter "-disc") are used, a non-linear registration will be applied to align the each intervertebral disc between the subject and the template, as described in sct_straighten_spinalcord. This the most accurate and preferred method. This feature does not work with the parameter "-ref subject".\n\n'
                                 'More information about label creation can be found at http://sourceforge.net/p/spinalcordtoolbox/wiki/create_labels/'
      )
    parser.add_option(name="-i",
                      type_value="file",
                      description="Anatomical image.",
                      mandatory=True,
                      example="anat.nii.gz")
    parser.add_option(name="-s",
                      type_value="file",
                      description="Spinal cord segmentation.",
                      mandatory=True,
                      example="anat_seg.nii.gz")
    parser.add_option(name="-l",
                      type_value="file",
                      description="One or two labels (preferred) located at the center of the spinal cord, on the "
                                  "mid-vertebral slice. For more information about label creation, please see: "
                                  "http://sourceforge.net/p/spinalcordtoolbox/wiki/create_labels/",
                      mandatory=False,
                      default_value='',
                      example="anat_labels.nii.gz")
    parser.add_option(name="-ldisc",
                      type_value="file",
                      description="Labels located at the posterior edge of the intervertebral discs. If you are using "
                                  "more than 2 labels, all disc covering the region of interest should be provided. "
                                  "E.g., if you are interested in levels C2 to C7, then you should provide disc labels "
                                  "2,3,4,5,6,7). For more information about label creation, please refer to "
                                  "http://sourceforge.net/p/spinalcordtoolbox/wiki/create_labels/.",  # TODO: update URL
                      mandatory=False,
                      default_value='',
                      example="anat_labels.nii.gz")
    parser.add_option(name="-ofolder",
                      type_value="folder_creation",
                      description="Output folder.",
                      mandatory=False,
                      default_value='')
    parser.add_option(name="-t",
                      type_value="folder",
                      description="Path to template.",
                      mandatory=False,
                      default_value=param.path_template)
    parser.add_option(name='-c',
                      type_value='multiple_choice',
                      description='Contrast to use for registration.',
                      mandatory=False,
                      default_value='t2',
                      example=['t1', 't2', 't2s'])
    parser.add_option(name='-ref',
                      type_value='multiple_choice',
                      description='Reference for registration: template: subject->template, subject: template->subject.',
                      mandatory=False,
                      default_value='template',
                      example=['template', 'subject'])
    parser.add_option(name="-param",
                      type_value=[[':'], 'str'],
                      description='Parameters for registration (see sct_register_multimodal). Default: \
                      \n--\nstep=0\ntype=' + paramreg.steps['0'].type + '\ndof=' + paramreg.steps['0'].dof + '\
                      \n--\nstep=1\ntype=' + paramreg.steps['1'].type + '\nalgo=' + paramreg.steps['1'].algo + '\nmetric=' + paramreg.steps['1'].metric + '\niter=' + paramreg.steps['1'].iter + '\nsmooth=' + paramreg.steps['1'].smooth + '\ngradStep=' + paramreg.steps['1'].gradStep + '\nslicewise=' + paramreg.steps['1'].slicewise + '\nsmoothWarpXY=' + paramreg.steps['1'].smoothWarpXY + '\npca_eigenratio_th=' + paramreg.steps['1'].pca_eigenratio_th + '\
                      \n--\nstep=2\ntype=' + paramreg.steps['2'].type + '\nalgo=' + paramreg.steps['2'].algo + '\nmetric=' + paramreg.steps['2'].metric + '\niter=' + paramreg.steps['2'].iter + '\nsmooth=' + paramreg.steps['2'].smooth + '\ngradStep=' + paramreg.steps['2'].gradStep + '\nslicewise=' + paramreg.steps['2'].slicewise + '\nsmoothWarpXY=' + paramreg.steps['2'].smoothWarpXY + '\npca_eigenratio_th=' + paramreg.steps['1'].pca_eigenratio_th,
                      mandatory=False)
    parser.add_option(name="-param-straighten",
                      type_value='str',
                      description="""Parameters for straightening (see sct_straighten_spinalcord).""",
                      mandatory=False,
                      default_value='')
    parser.add_option(name='-qc',
                      type_value='folder_creation',
                      description='The path where the quality control generated content will be saved',
                      default_value=param.path_qc)
    parser.add_option(name="-igt",
                      type_value="image_nifti",
                      description="File name of ground-truth template cord segmentation (binary nifti).",
                      mandatory=False)
    parser.add_option(name="-r",
                      type_value="multiple_choice",
                      description="""Remove temporary files.""",
                      mandatory=False,
                      default_value='0',
                      example=['0', '1'])
    parser.add_option(name="-v",
                      type_value="multiple_choice",
                      description="""Verbose. 0: nothing. 1: basic. 2: extended.""",
                      mandatory=False,
                      default_value=param.verbose,
                      example=['0', '1', '2'])
    return parser


# MAIN
# ==========================================================================================
def main(args=None):

    # initializations
    param = Param()

    # check user arguments
    if not args:
        args = sys.argv[1:]

    # Get parser info
    parser = get_parser()
    arguments = parser.parse(args)
    fname_data = arguments['-i']
    fname_seg = arguments['-s']
    if '-l' in arguments:
        fname_landmarks = arguments['-l']
        label_type = 'body'
    elif '-ldisc' in arguments:
        fname_landmarks = arguments['-ldisc']
        label_type = 'disc'
    else:
        sct.printv('ERROR: Labels should be provided.', 1, 'error')
    if '-ofolder' in arguments:
        path_output = arguments['-ofolder']
    else:
        path_output = ''

    param.path_qc = arguments.get("-qc", None)

    path_template = arguments['-t']
    contrast_template = arguments['-c']
    ref = arguments['-ref']
    remove_temp_files = int(arguments['-r'])
    verbose = int(arguments['-v'])
    param.verbose = verbose  # TODO: not clean, unify verbose or param.verbose in code, but not both
    if '-param-straighten' in arguments:
        param.param_straighten = arguments['-param-straighten']
    # if '-cpu-nb' in arguments:
    #     arg_cpu = ' -cpu-nb '+str(arguments['-cpu-nb'])
    # else:
    #     arg_cpu = ''
    # registration parameters
    if '-param' in arguments:
        # reset parameters but keep step=0 (might be overwritten if user specified step=0)
        paramreg = ParamregMultiStep([step0])
        if ref == 'subject':
            paramreg.steps['0'].dof = 'Tx_Ty_Tz_Rx_Ry_Rz_Sz'
        # add user parameters
        for paramStep in arguments['-param']:
            paramreg.addStep(paramStep)
    else:
        paramreg = ParamregMultiStep([step0, step1, step2])
        # if ref=subject, initialize registration using different affine parameters
        if ref == 'subject':
            paramreg.steps['0'].dof = 'Tx_Ty_Tz_Rx_Ry_Rz_Sz'

    # initialize other parameters
    zsubsample = param.zsubsample

    # retrieve template file names
    file_template_vertebral_labeling = get_file_label(os.path.join(path_template, 'template'), 'vertebral labeling')
    file_template = get_file_label(os.path.join(path_template, 'template'), contrast_template.upper() + '-weighted template')
    file_template_seg = get_file_label(os.path.join(path_template, 'template'), 'spinal cord')

    # start timer
    start_time = time.time()

    # get fname of the template + template objects
    fname_template = os.path.join(path_template, 'template', file_template)
    fname_template_vertebral_labeling = os.path.join(path_template, 'template', file_template_vertebral_labeling)
    fname_template_seg = os.path.join(path_template, 'template', file_template_seg)
    fname_template_disc_labeling = os.path.join(path_template, 'template', 'PAM50_label_disc.nii.gz')

    # check file existence
    # TODO: no need to do that!
    sct.printv('\nCheck template files...')
    sct.check_file_exist(fname_template, verbose)
    sct.check_file_exist(fname_template_vertebral_labeling, verbose)
    sct.check_file_exist(fname_template_seg, verbose)
    path_data, file_data, ext_data = sct.extract_fname(fname_data)

    # sct.printv(arguments)
    sct.printv('\nCheck parameters:', verbose)
    sct.printv('  Data:                 ' + fname_data, verbose)
    sct.printv('  Landmarks:            ' + fname_landmarks, verbose)
    sct.printv('  Segmentation:         ' + fname_seg, verbose)
    sct.printv('  Path template:        ' + path_template, verbose)
    sct.printv('  Remove temp files:    ' + str(remove_temp_files), verbose)

    # check input labels
    labels = check_labels(fname_landmarks, label_type=label_type)

    vertebral_alignment = False
    if len(labels) > 2 and label_type == 'disc':
        vertebral_alignment = True

    path_tmp = sct.tmp_create(basename="register_to_template", verbose=verbose)

    # set temporary file names
    ftmp_data = 'data.nii'
    ftmp_seg = 'seg.nii.gz'
    ftmp_label = 'label.nii.gz'
    ftmp_template = 'template.nii'
    ftmp_template_seg = 'template_seg.nii.gz'
    ftmp_template_label = 'template_label.nii.gz'

    # copy files to temporary folder
    sct.printv('\nCopying input data to tmp folder and convert to nii...', verbose)
    Image(fname_data).save(os.path.join(path_tmp, ftmp_data))
    Image(fname_seg).save(os.path.join(path_tmp, ftmp_seg))
    Image(fname_landmarks).save(os.path.join(path_tmp, ftmp_label))
    Image(fname_template).save(os.path.join(path_tmp, ftmp_template))
    Image(fname_template_seg).save(os.path.join(path_tmp, ftmp_template_seg))
    Image(fname_template_vertebral_labeling).save(os.path.join(path_tmp, ftmp_template_label))
    if label_type == 'disc':
        Image(fname_template_disc_labeling).save(os.path.join(path_tmp, ftmp_template_label))

    # go to tmp folder
    curdir = os.getcwd()
    os.chdir(path_tmp)

    # Generate labels from template vertebral labeling
    if label_type == 'body':
        sct.printv('\nGenerate labels from template vertebral labeling', verbose)
        ftmp_template_label_, ftmp_template_label = ftmp_template_label, sct.add_suffix(ftmp_template_label, "_body")
        sct_label_utils.main(args=['-i', ftmp_template_label_, '-vert-body', '0', '-o', ftmp_template_label])

    # check if provided labels are available in the template
    sct.printv('\nCheck if provided labels are available in the template', verbose)
    image_label_template = Image(ftmp_template_label)
    labels_template = image_label_template.getNonZeroCoordinates(sorting='value')
    if labels[-1].value > labels_template[-1].value:
        sct.printv('ERROR: Wrong landmarks input. Labels must have correspondence in template space. \nLabel max '
                   'provided: ' + str(labels[-1].value) + '\nLabel max from template: ' +
                   str(labels_template[-1].value), verbose, 'error')

    # if only one label is present, force affine transformation to be Tx,Ty,Tz only (no scaling)
    if len(labels) == 1:
        paramreg.steps['0'].dof = 'Tx_Ty_Tz'
        sct.printv('WARNING: Only one label is present. Forcing initial transformation to: ' + paramreg.steps['0'].dof,
                   1, 'warning')

    # Project labels onto the spinal cord centerline because later, an affine transformation is estimated between the
    # template's labels (centered in the cord) and the subject's labels (assumed to be centered in the cord).
    # If labels are not centered, mis-registration errors are observed (see issue #1826)
    ftmp_label = project_labels_on_spinalcord(ftmp_label, ftmp_seg)

    # binarize segmentation (in case it has values below 0 caused by manual editing)
    sct.printv('\nBinarize segmentation', verbose)
    ftmp_seg_, ftmp_seg = ftmp_seg, sct.add_suffix(ftmp_seg, "_bin")
    sct.run(['sct_maths', '-i', ftmp_seg_, '-bin', '0.5', '-o', ftmp_seg])


    # Switch between modes: subject->template or template->subject
    if ref == 'template':

        # resample data to 1mm isotropic
        sct.printv('\nResample data to 1mm isotropic...', verbose)
        sct.run(['sct_resample', '-i', ftmp_data, '-mm', '1.0x1.0x1.0', '-x', 'linear', '-o', add_suffix(ftmp_data, '_1mm')])
        ftmp_data = add_suffix(ftmp_data, '_1mm')
        sct.run(['sct_resample', '-i', ftmp_seg, '-mm', '1.0x1.0x1.0', '-x', 'linear', '-o', add_suffix(ftmp_seg, '_1mm')])
        ftmp_seg = add_suffix(ftmp_seg, '_1mm')
        # N.B. resampling of labels is more complicated, because they are single-point labels, therefore resampling
        # with nearest neighbour can make them disappear.
        resample_labels(ftmp_label, ftmp_data, add_suffix(ftmp_label, '_1mm'))
        ftmp_label = add_suffix(ftmp_label, '_1mm')

        # Change orientation of input images to RPI
        sct.printv('\nChange orientation of input images to RPI...', verbose)

        ftmp_data = Image(ftmp_data).change_orientation("RPI", generate_path=True).save().absolutepath
        ftmp_seg = Image(ftmp_seg).change_orientation("RPI", generate_path=True).save().absolutepath
        ftmp_label = Image(ftmp_label).change_orientation("RPI", generate_path=True).save().absolutepath


        ftmp_seg_, ftmp_seg = ftmp_seg, add_suffix(ftmp_seg, '_crop')
        if vertebral_alignment:
            # cropping the segmentation based on the label coverage to ensure good registration with vertebral alignment
            # See https://github.com/neuropoly/spinalcordtoolbox/pull/1669 for details
            image_labels = Image(ftmp_label)
            coordinates_labels = image_labels.getNonZeroCoordinates(sorting='z')
            nx, ny, nz, nt, px, py, pz, pt = image_labels.dim
            offset_crop = 10.0 * pz  # cropping the image 10 mm above and below the highest and lowest label
            cropping_slices = [coordinates_labels[0].z - offset_crop, coordinates_labels[-1].z + offset_crop]
            # make sure that the cropping slices do not extend outside of the slice range (issue #1811)
            if cropping_slices[0] < 0:
                cropping_slices[0] = 0
            if cropping_slices[1] > nz:
                cropping_slices[1] = nz
            msct_image.spatial_crop(Image(ftmp_seg_), dict(((2, np.int32(np.round(cropping_slices))),))).save(ftmp_seg)
        else:
            # if we do not align the vertebral levels, we crop the segmentation from top to bottom
            im_seg_rpi = Image(ftmp_seg_)
            bottom = 0
            for data in msct_image.SlicerOneAxis(im_seg_rpi, "IS"):
                if (data != 0).any():
                    break
                bottom += 1
            top = im_seg_rpi.data.shape[2]
            for data in msct_image.SlicerOneAxis(im_seg_rpi, "SI"):
                if (data != 0).any():
                    break
                top -= 1

        msct_image.spatial_crop(im_seg_rpi, dict(((2, (bottom, top)),))).save(ftmp_seg)


        # straighten segmentation
        sct.printv('\nStraighten the spinal cord using centerline/segmentation...', verbose)

        # check if warp_curve2straight and warp_straight2curve already exist (i.e. no need to do it another time)
        fn_warp_curve2straight = os.path.join(curdir, "warp_curve2straight.nii.gz")
        fn_warp_straight2curve = os.path.join(curdir, "warp_straight2curve.nii.gz")
        fn_straight_ref = os.path.join(curdir, "straight_ref.nii.gz")

        cache_input_files=[ftmp_seg]
        if vertebral_alignment:
            cache_input_files += [
             ftmp_template_seg,
             ftmp_label,
             ftmp_template_label,
            ]
        cache_sig = sct.cache_signature(
         input_files=cache_input_files,
        )
        cachefile = os.path.join(curdir, "straightening.cache")
        if sct.cache_valid(cachefile, cache_sig) and os.path.isfile(fn_warp_curve2straight) and os.path.isfile(fn_warp_straight2curve) and os.path.isfile(fn_straight_ref):
            sct.printv('Reusing existing warping field which seems to be valid', verbose, 'warning')
            sct.copy(fn_warp_curve2straight, 'warp_curve2straight.nii.gz')
            sct.copy(fn_warp_straight2curve, 'warp_straight2curve.nii.gz')
            sct.copy(fn_straight_ref, 'straight_ref.nii.gz')
            # apply straightening
            sct.run(['sct_apply_transfo', '-i', ftmp_seg, '-w', 'warp_curve2straight.nii.gz', '-d', 'straight_ref.nii.gz', '-o', add_suffix(ftmp_seg, '_straight')])
        else:
            from sct_straighten_spinalcord import SpinalCordStraightener
            sc_straight = SpinalCordStraightener(ftmp_seg, ftmp_seg)
            sc_straight.output_filename = add_suffix(ftmp_seg, '_straight')
            sc_straight.path_output = './'
            sc_straight.qc = '0'
            sc_straight.remove_temp_files = remove_temp_files
            sc_straight.verbose = verbose

            if vertebral_alignment:
                sc_straight.centerline_reference_filename = ftmp_template_seg
                sc_straight.use_straight_reference = True
                sc_straight.discs_input_filename = ftmp_label
                sc_straight.discs_ref_filename = ftmp_template_label

            sc_straight.straighten()
            sct.cache_save(cachefile, cache_sig)

        # N.B. DO NOT UPDATE VARIABLE ftmp_seg BECAUSE TEMPORARY USED LATER
        # re-define warping field using non-cropped space (to avoid issue #367)
        s, o = sct.run(['sct_concat_transfo', '-w', 'warp_straight2curve.nii.gz', '-d', ftmp_data, '-o', 'warp_straight2curve.nii.gz'])

        if vertebral_alignment:
            sct.copy('warp_curve2straight.nii.gz', 'warp_curve2straightAffine.nii.gz')
        else:
            # Label preparation:
            # --------------------------------------------------------------------------------
            # Remove unused label on template. Keep only label present in the input label image
            sct.printv('\nRemove unused label on template. Keep only label present in the input label image...', verbose)
            sct.run(['sct_label_utils', '-i', ftmp_template_label, '-o', ftmp_template_label, '-remove', ftmp_label])

            # Dilating the input label so they can be straighten without losing them
            sct.printv('\nDilating input labels using 3vox ball radius')
            sct.run(['sct_maths', '-i', ftmp_label, '-o', add_suffix(ftmp_label, '_dilate'), '-dilate', '3'])
            ftmp_label = add_suffix(ftmp_label, '_dilate')

            # Apply straightening to labels
            sct.printv('\nApply straightening to labels...', verbose)
            sct.run(['sct_apply_transfo', '-i', ftmp_label, '-o', add_suffix(ftmp_label, '_straight'), '-d', add_suffix(ftmp_seg, '_straight'), '-w', 'warp_curve2straight.nii.gz', '-x', 'nn'])
            ftmp_label = add_suffix(ftmp_label, '_straight')

            # Compute rigid transformation straight landmarks --> template landmarks
            sct.printv('\nEstimate transformation for step #0...', verbose)
            from msct_register_landmarks import register_landmarks
            try:
                register_landmarks(ftmp_label, ftmp_template_label, paramreg.steps['0'].dof, fname_affine='straight2templateAffine.txt', verbose=verbose)
            except Exception:
                sct.printv('ERROR: input labels do not seem to be at the right place. Please check the position of the labels. See documentation for more details: https://sourceforge.net/p/spinalcordtoolbox/wiki/create_labels/', verbose=verbose, type='error')

            # Concatenate transformations: curve --> straight --> affine
            sct.printv('\nConcatenate transformations: curve --> straight --> affine...', verbose)
            sct.run(['sct_concat_transfo', '-w', 'warp_curve2straight.nii.gz,straight2templateAffine.txt', '-d', 'template.nii', '-o', 'warp_curve2straightAffine.nii.gz'])

        # Apply transformation
        sct.printv('\nApply transformation...', verbose)
        sct.run(['sct_apply_transfo', '-i', ftmp_data, '-o', add_suffix(ftmp_data, '_straightAffine'), '-d', ftmp_template, '-w', 'warp_curve2straightAffine.nii.gz'])
        ftmp_data = add_suffix(ftmp_data, '_straightAffine')
        sct.run(['sct_apply_transfo', '-i', ftmp_seg, '-o', add_suffix(ftmp_seg, '_straightAffine'), '-d', ftmp_template, '-w', 'warp_curve2straightAffine.nii.gz', '-x', 'linear'])
        ftmp_seg = add_suffix(ftmp_seg, '_straightAffine')

        """
        # Benjamin: Issue from Allan Martin, about the z=0 slice that is screwed up, caused by the affine transform.
        # Solution found: remove slices below and above landmarks to avoid rotation effects
        points_straight = []
        for coord in landmark_template:
            points_straight.append(coord.z)
        min_point, max_point = int(round(np.min(points_straight))), int(round(np.max(points_straight)))
        ftmp_seg_, ftmp_seg = ftmp_seg, add_suffix(ftmp_seg, '_black')
        msct_image.spatial_crop(Image(ftmp_seg_), dict(((2, (min_point,max_point)),))).save(ftmp_seg)

        """
        # open segmentation
        im = Image(ftmp_seg)
        im_new = msct_image.empty_like(im)
        # binarize
        im_new.data = im.data > 0.5
        # find min-max of anat2template (for subsequent cropping)
        zmin_template, zmax_template = msct_image.find_zmin_zmax(im_new, threshold=0.5)
        # save binarized segmentation
        im_new.save(add_suffix(ftmp_seg, '_bin')) # unused?
        # crop template in z-direction (for faster processing)
        # TODO: refactor to use python module instead of doing i/o
        sct.printv('\nCrop data in template space (for faster processing)...', verbose)
        ftmp_template_, ftmp_template = ftmp_template, add_suffix(ftmp_template, '_crop')
        msct_image.spatial_crop(Image(ftmp_template_), dict(((2, (zmin_template,zmax_template)),))).save(ftmp_template)

        ftmp_template_seg_, ftmp_template_seg = ftmp_template_seg, add_suffix(ftmp_template_seg, '_crop')
        msct_image.spatial_crop(Image(ftmp_template_seg_), dict(((2, (zmin_template,zmax_template)),))).save(ftmp_template_seg)

        ftmp_data_, ftmp_data = ftmp_data, add_suffix(ftmp_data, '_crop')
        msct_image.spatial_crop(Image(ftmp_data_), dict(((2, (zmin_template,zmax_template)),))).save(ftmp_data)

        ftmp_seg_, ftmp_seg = ftmp_seg, add_suffix(ftmp_seg, '_crop')
        msct_image.spatial_crop(Image(ftmp_seg_), dict(((2, (zmin_template,zmax_template)),))).save(ftmp_seg)

        # sub-sample in z-direction
        # TODO: refactor to use python module instead of doing i/o
        sct.printv('\nSub-sample in z-direction (for faster processing)...', verbose)
        sct.run(['sct_resample', '-i', ftmp_template, '-o', add_suffix(ftmp_template, '_sub'), '-f', '1x1x' + zsubsample], verbose)
        ftmp_template = add_suffix(ftmp_template, '_sub')
        sct.run(['sct_resample', '-i', ftmp_template_seg, '-o', add_suffix(ftmp_template_seg, '_sub'), '-f', '1x1x' + zsubsample], verbose)
        ftmp_template_seg = add_suffix(ftmp_template_seg, '_sub')
        sct.run(['sct_resample', '-i', ftmp_data, '-o', add_suffix(ftmp_data, '_sub'), '-f', '1x1x' + zsubsample], verbose)
        ftmp_data = add_suffix(ftmp_data, '_sub')
        sct.run(['sct_resample', '-i', ftmp_seg, '-o', add_suffix(ftmp_seg, '_sub'), '-f', '1x1x' + zsubsample], verbose)
        ftmp_seg = add_suffix(ftmp_seg, '_sub')

        # Registration straight spinal cord to template
        sct.printv('\nRegister straight spinal cord to template...', verbose)

        # loop across registration steps
        warp_forward = []
        warp_inverse = []
        for i_step in range(1, len(paramreg.steps)):
            sct.printv('\nEstimate transformation for step #' + str(i_step) + '...', verbose)
            # identify which is the src and dest
            if paramreg.steps[str(i_step)].type == 'im':
                src = ftmp_data
                dest = ftmp_template
                interp_step = 'linear'
            elif paramreg.steps[str(i_step)].type == 'seg':
                src = ftmp_seg
                dest = ftmp_template_seg
                interp_step = 'nn'
            else:
                sct.printv('ERROR: Wrong image type.', 1, 'error')
            # if step>1, apply warp_forward_concat to the src image to be used
            if i_step > 1:
                # sct.run('sct_apply_transfo -i '+src+' -d '+dest+' -w '+','.join(warp_forward)+' -o '+sct.add_suffix(src, '_reg')+' -x '+interp_step, verbose)
                # apply transformation from previous step, to use as new src for registration
                sct.run(['sct_apply_transfo', '-i', src, '-d', dest, '-w', ','.join(warp_forward), '-o', add_suffix(src, '_regStep' + str(i_step - 1)), '-x', interp_step], verbose)
                src = add_suffix(src, '_regStep' + str(i_step - 1))
            # register src --> dest
            # TODO: display param for debugging
            warp_forward_out, warp_inverse_out = register(src, dest, paramreg, param, str(i_step))
            warp_forward.append(warp_forward_out)
            warp_inverse.append(warp_inverse_out)

        # Concatenate transformations:
        sct.printv('\nConcatenate transformations: anat --> template...', verbose)
        sct.run(['sct_concat_transfo', '-w', 'warp_curve2straightAffine.nii.gz,' + ','.join(warp_forward), '-d', 'template.nii', '-o', 'warp_anat2template.nii.gz'], verbose)
        # sct.run('sct_concat_transfo -w warp_curve2straight.nii.gz,straight2templateAffine.txt,'+','.join(warp_forward)+' -d template.nii -o warp_anat2template.nii.gz', verbose)
        sct.printv('\nConcatenate transformations: template --> anat...', verbose)
        warp_inverse.reverse()

        if vertebral_alignment:
            sct.run(['sct_concat_transfo', '-w', ','.join(warp_inverse) + ',warp_straight2curve.nii.gz', '-d', 'data.nii', '-o', 'warp_template2anat.nii.gz'], verbose)
        else:
            sct.run(['sct_concat_transfo', '-w', ','.join(warp_inverse) + ',-straight2templateAffine.txt,warp_straight2curve.nii.gz', '-d', 'data.nii', '-o', 'warp_template2anat.nii.gz'], verbose)

    # register template->subject
    elif ref == 'subject':

        # Change orientation of input images to RPI
        sct.printv('\nChange orientation of input images to RPI...', verbose)
        ftmp_data =  Image(ftmp_data).change_orientation("RPI", generate_path=True).save().absolutepath
        ftmp_seg =  Image(ftmp_seg).change_orientation("RPI", generate_path=True).save().absolutepath
        ftmp_label = Image(ftmp_label).change_orientation("RPI", generate_path=True).save().absolutepath

        # Remove unused label on template. Keep only label present in the input label image
        sct.printv('\nRemove unused label on template. Keep only label present in the input label image...', verbose)
        sct.run(['sct_label_utils', '-i', ftmp_template_label, '-o', ftmp_template_label, '-remove', ftmp_label])

        # Add one label because at least 3 orthogonal labels are required to estimate an affine transformation. This
        # new label is added at the level of the upper most label (lowest value), at 1cm to the right.
        for i_file in [ftmp_label, ftmp_template_label]:
            im_label = Image(i_file)
            coord_label = im_label.getCoordinatesAveragedByValue()  # N.B. landmarks are sorted by value
            # Create new label
            from copy import deepcopy
            new_label = deepcopy(coord_label[0])
            # move it 5mm to the left (orientation is RAS)
            nx, ny, nz, nt, px, py, pz, pt = im_label.dim
            new_label.x = round(coord_label[0].x + 5.0 / px)
            # assign value 99
            new_label.value = 99
            # Add to existing image
            im_label.data[int(new_label.x), int(new_label.y), int(new_label.z)] = new_label.value
            # Overwrite label file
            # im_label.absolutepath = 'label_rpi_modif.nii.gz'
            im_label.save()

        # Bring template to subject space using landmark-based transformation
        sct.printv('\nEstimate transformation for step #0...', verbose)
        from msct_register_landmarks import register_landmarks
        warp_forward = ['template2subjectAffine.txt']
        warp_inverse = ['-template2subjectAffine.txt']
        try:
            register_landmarks(ftmp_template_label, ftmp_label, paramreg.steps['0'].dof, fname_affine=warp_forward[0], verbose=verbose, path_qc="./")
        except Exception:
            sct.printv('ERROR: input labels do not seem to be at the right place. Please check the position of the labels. See documentation for more details: https://sourceforge.net/p/spinalcordtoolbox/wiki/create_labels/', verbose=verbose, type='error')

        # loop across registration steps
        for i_step in range(1, len(paramreg.steps)):
            sct.printv('\nEstimate transformation for step #' + str(i_step) + '...', verbose)
            # identify which is the src and dest
            if paramreg.steps[str(i_step)].type == 'im':
                src = ftmp_template
                dest = ftmp_data
                interp_step = 'linear'
            elif paramreg.steps[str(i_step)].type == 'seg':
                src = ftmp_template_seg
                dest = ftmp_seg
                interp_step = 'nn'
            else:
                sct.printv('ERROR: Wrong image type.', 1, 'error')
            # apply transformation from previous step, to use as new src for registration
            sct.run(['sct_apply_transfo', '-i', src, '-d', dest, '-w', ','.join(warp_forward), '-o', add_suffix(src, '_regStep' + str(i_step - 1)), '-x', interp_step], verbose)
            src = add_suffix(src, '_regStep' + str(i_step - 1))
            # register src --> dest
            # TODO: display param for debugging
            warp_forward_out, warp_inverse_out = register(src, dest, paramreg, param, str(i_step))
            warp_forward.append(warp_forward_out)
            warp_inverse.insert(0, warp_inverse_out)

        # Concatenate transformations:
        sct.printv('\nConcatenate transformations: template --> subject...', verbose)
        sct.run(['sct_concat_transfo', '-w', ','.join(warp_forward), '-d', 'data.nii', '-o', 'warp_template2anat.nii.gz'], verbose)
        sct.printv('\nConcatenate transformations: subject --> template...', verbose)
        sct.run(['sct_concat_transfo', '-w', ','.join(warp_inverse), '-d', 'template.nii', '-o', 'warp_anat2template.nii.gz'], verbose)

    # Apply warping fields to anat and template
    sct.run(['sct_apply_transfo', '-i', 'template.nii', '-o', 'template2anat.nii.gz', '-d', 'data.nii', '-w', 'warp_template2anat.nii.gz', '-crop', '1'], verbose)
    sct.run(['sct_apply_transfo', '-i', 'data.nii', '-o', 'anat2template.nii.gz', '-d', 'template.nii', '-w', 'warp_anat2template.nii.gz', '-crop', '1'], verbose)

    # come back
    os.chdir(curdir)

    # Generate output files
    sct.printv('\nGenerate output files...', verbose)
    fname_template2anat = os.path.join(path_output, 'template2anat' + ext_data)
    fname_anat2template = os.path.join(path_output, 'anat2template' + ext_data)
    sct.generate_output_file(os.path.join(path_tmp, "warp_template2anat.nii.gz"), os.path.join(path_output, "warp_template2anat.nii.gz"), verbose)
    sct.generate_output_file(os.path.join(path_tmp, "warp_anat2template.nii.gz"), os.path.join(path_output, "warp_anat2template.nii.gz"), verbose)
    sct.generate_output_file(os.path.join(path_tmp, "template2anat.nii.gz"), fname_template2anat, verbose)
    sct.generate_output_file(os.path.join(path_tmp, "anat2template.nii.gz"), fname_anat2template, verbose)
    if ref == 'template':
        # copy straightening files in case subsequent SCT functions need them
        sct.generate_output_file(os.path.join(path_tmp, "warp_curve2straight.nii.gz"), os.path.join(path_output, "warp_curve2straight.nii.gz"), verbose)
        sct.generate_output_file(os.path.join(path_tmp, "warp_straight2curve.nii.gz"), os.path.join(path_output, "warp_straight2curve.nii.gz"), verbose)
        sct.generate_output_file(os.path.join(path_tmp, "straight_ref.nii.gz"), os.path.join(path_output, "straight_ref.nii.gz"), verbose)

    # Delete temporary files
    if remove_temp_files:
        sct.printv('\nDelete temporary files...', verbose)
        sct.rmtree(path_tmp, verbose=verbose)

    # display elapsed time
    elapsed_time = time.time() - start_time
    sct.printv('\nFinished! Elapsed time: ' + str(int(round(elapsed_time))) + 's', verbose)

    if param.path_qc is not None:
        generate_qc(fname_data, fname_template2anat, fname_seg, args, os.path.abspath(param.path_qc))

    sct.display_viewer_syntax([fname_data, fname_template2anat], verbose=verbose)
    sct.display_viewer_syntax([fname_template, fname_anat2template], verbose=verbose)


def generate_qc(fname_data, fname_template2anat, fname_seg, args, path_qc):
    """
    Generate a QC entry allowing to quickly review the straightening process.
    """

    import spinalcordtoolbox.reports.qc as qc
    import spinalcordtoolbox.reports.slice as qcslice

    qc.add_entry(
     src=fname_data,
     process="sct_register_to_template",
     args=args,
     path_qc=path_qc,
     plane="Axial",
     qcslice=qcslice.Axial([Image(fname_data), Image(fname_template2anat), Image(fname_seg)]),
     qcslice_operations=[qc.QcImage.no_seg_seg],
     qcslice_layout=lambda x: x.mosaic()[:2],
    )


def project_labels_on_spinalcord(fname_label, fname_seg):
    """
    Project labels orthogonally on the spinal cord centerline. The algorithm works by finding the smallest distance
    between each label and the spinal cord center of mass.
    Note that the calculation is done in the physical coordinate system, hence fname_label and fname_seg do not need to
    be in the same voxel space.
    :param fname_label: file name of labels
    :param fname_seg: file name of cord segmentation (could also be of centerline)
    :return: file name of projected labels
    """
    # build output name
    fname_label_projected = sct.add_suffix(fname_label, "_projected")
    # open labels and segmentation
    im_label = Image(fname_label).change_orientation("RPI")
    im_seg = Image(fname_seg)
<<<<<<< HEAD
    # orient to RPI
    native_orient = im_seg.change_orientation('RPI')
    # im_label.change_orientation('RPI')
=======
    native_orient = im_seg.orientation
    im_seg.change_orientation("RPI")

>>>>>>> dc849571
    # smooth centerline and return fitted coordinates in voxel space
    centerline_x, centerline_y, centerline_z, centerline_derivx, centerline_derivy, centerline_derivz = smooth_centerline(
        im_seg, algo_fitting="hanning", type_window="hanning", window_length=50, nurbs_pts_number=3000,
        phys_coordinates=False, all_slices=True)
    # convert pixel into physical coordinates
    centerline_xyz_transposed = [im_seg.transfo_pix2phys([[centerline_x[i], centerline_y[i], centerline_z[i]]])[0]
                                 for i in range(len(centerline_x))]
    # transpose list
    centerline_phys_x, centerline_phys_y, centerline_phys_z = map(list, map(None, *centerline_xyz_transposed))
    # get center of mass of label
    labels = im_label.getCoordinatesAveragedByValue()
    # initialize image of projected labels. Note that we use the space of the seg (not label).
    im_label_projected = msct_image.zeros_like(im_seg, dtype=np.uint8)

    # loop across label values
    for label in labels:
        # convert pixel into physical coordinates for the label
        label_phys_x, label_phys_y, label_phys_z = im_label.transfo_pix2phys([[label.x, label.y, label.z]])[0]
        # calculate distance between label and each point of the centerline
        distance_centerline = [np.linalg.norm([centerline_phys_x[i] - label_phys_x,
                                               centerline_phys_y[i] - label_phys_y,
                                               centerline_phys_z[i] - label_phys_z]) for i in range(len(centerline_x))]
        # get the index corresponding to the min distance
        ind_min_distance = np.argmin(distance_centerline)
        # get centerline coordinate (in physical space)
        [min_phy_x, min_phy_y, min_phy_z] = [centerline_phys_x[ind_min_distance],
                                             centerline_phys_y[ind_min_distance],
                                             centerline_phys_z[ind_min_distance]]
        # convert coordinate to voxel space
        minx, miny, minz = im_seg.transfo_phys2pix([[min_phy_x, min_phy_y, min_phy_z]])[0]
        # use that index to assign projected label in the centerline
        im_label_projected.data[minx, miny, minz] = label.value
    # re-orient projected labels to native orientation and save
    im_label_projected.change_orientation(native_orient).save(fname_label_projected)
    return fname_label_projected


# Resample labels
# ==========================================================================================
def resample_labels(fname_labels, fname_dest, fname_output):
    """
    This function re-create labels into a space that has been resampled. It works by re-defining the location of each
    label using the old and new voxel size.
    IMPORTANT: this function assumes that the origin and FOV of the two images are the SAME.
    """
    # get dimensions of input and destination files
    nx, ny, nz, nt, px, py, pz, pt = Image(fname_labels).dim
    nxd, nyd, nzd, ntd, pxd, pyd, pzd, ptd = Image(fname_dest).dim
    sampling_factor = [float(nx) / nxd, float(ny) / nyd, float(nz) / nzd]
    # read labels
    from sct_label_utils import ProcessLabels
    processor = ProcessLabels(fname_labels)
    label_list = processor.display_voxel()
    label_new_list = []
    for label in label_list:
        label_sub_new = [str(int(round(int(label.x) / sampling_factor[0]))),
                         str(int(round(int(label.y) / sampling_factor[1]))),
                         str(int(round(int(label.z) / sampling_factor[2]))),
                         str(int(float(label.value)))]
        label_new_list.append(','.join(label_sub_new))
    label_new_list = ':'.join(label_new_list)
    # create new labels
    sct.run(['sct_label_utils', '-i', fname_dest, '-create', label_new_list, '-v', '1', '-o', fname_output])


def check_labels(fname_landmarks, label_type='body'):
    """
    Make sure input labels are consistent
    Parameters
    ----------
    fname_landmarks: file name of input labels
    label_type: 'body', 'disc'
    Returns
    -------
    none
    """
    sct.printv('\nCheck input labels...')
    # open label file
    image_label = Image(fname_landmarks)
    # -> all labels must be different
    labels = image_label.getNonZeroCoordinates(sorting='value')
    # check if there is two labels
    if label_type == 'body' and not len(labels) <= 2:
        sct.printv('ERROR: Label file has ' + str(len(labels)) + ' label(s). It must contain one or two labels.', 1,
                   'error')
    # check if labels are integer
    for label in labels:
        if not int(label.value) == label.value:
            sct.printv('ERROR: Label should be integer.', 1, 'error')
    # check if there are duplicates in label values
    n_labels = len(labels)
    list_values = [labels[i].value for i in range(0,n_labels)]
    list_duplicates = [x for x in list_values if list_values.count(x) > 1]
    if not list_duplicates == []:
        sct.printv('ERROR: Found two labels with same value.', 1, 'error')
    return labels


# START PROGRAM
# ==========================================================================================
if __name__ == "__main__":
    sct.init_sct()
    # call main function
    main()<|MERGE_RESOLUTION|>--- conflicted
+++ resolved
@@ -684,8 +684,6 @@
     """
     Project labels orthogonally on the spinal cord centerline. The algorithm works by finding the smallest distance
     between each label and the spinal cord center of mass.
-    Note that the calculation is done in the physical coordinate system, hence fname_label and fname_seg do not need to
-    be in the same voxel space.
     :param fname_label: file name of labels
     :param fname_seg: file name of cord segmentation (could also be of centerline)
     :return: file name of projected labels
@@ -695,15 +693,9 @@
     # open labels and segmentation
     im_label = Image(fname_label).change_orientation("RPI")
     im_seg = Image(fname_seg)
-<<<<<<< HEAD
-    # orient to RPI
-    native_orient = im_seg.change_orientation('RPI')
-    # im_label.change_orientation('RPI')
-=======
     native_orient = im_seg.orientation
     im_seg.change_orientation("RPI")
 
->>>>>>> dc849571
     # smooth centerline and return fitted coordinates in voxel space
     centerline_x, centerline_y, centerline_z, centerline_derivx, centerline_derivy, centerline_derivz = smooth_centerline(
         im_seg, algo_fitting="hanning", type_window="hanning", window_length=50, nurbs_pts_number=3000,
