#!/usr/bin/env python
#########################################################################################
#
# Module containing several useful functions.
#
# PLEASE!! SORT FUNCTIONS ALPHABETICALLY!
#
# ---------------------------------------------------------------------------------------
# Copyright (c) 2013 Polytechnique Montreal <www.neuro.polymtl.ca>
# Author: Julien Cohen-Adad
# Modified: 2014-07-01
#
# About the license: see the file LICENSE.TXT
#########################################################################################

import os
import errno
import sys
import commands
import subprocess
import re


fsloutput = 'export FSLOUTPUTTYPE=NIFTI; ' # for faster processing, all outputs are in NIFTI'


# define class color
class bcolors:
    blue = '\033[94m'
    green = '\033[92m'
    yellow = '\033[93m'
    red = '\033[91m'
    normal = '\033[0m'
    purple = '\033[95m'
    cyan = '\033[96m'
    bold = '\033[1m'
    underline = '\033[4m'



#=======================================================================================================================
# add suffix
#=======================================================================================================================
def add_suffix(file_ext, suffix):
    file_name, ext_name = file_ext.split(os.extsep, 1)  # here we use os.extsep to account for nii.gz extensions
    # add suffix
    return file_name+suffix+'.'+ext_name



#=======================================================================================================================
# run
#=======================================================================================================================
# Run UNIX command
def run_old(cmd, verbose=1):
    if verbose:
        print(bcolors.blue+cmd+bcolors.normal)
    status, output = commands.getstatusoutput(cmd)
    if status != 0:
        printv('\nERROR! \n'+output+'\nExit program.\n', 1, 'error')
    else:
        return status, output

<<<<<<< HEAD
def run(cmd, verbose=1, error_exit='error', raise_exception=False):
    # print sys._getframe().f_back.f_code.co_name
=======

def run(cmd, verbose=1):
    if verbose==2:
        printv(sys._getframe().f_back.f_code.co_name, 1, 'process')
>>>>>>> 663f0cdc
    if verbose:
        print(bcolors.blue+cmd+bcolors.normal)
    process = subprocess.Popen(cmd, shell=True, stdin=subprocess.PIPE, stdout=subprocess.PIPE, stderr=subprocess.STDOUT)
    output_final = ''
    while True:
        output = process.stdout.readline()
        if output == '' and process.poll() is not None:
            break
        if output:
            if verbose == 2:
                print output.strip()
            output_final += output.strip()+'\n'
    status_output = process.returncode
    # process.stdin.close()
    # process.stdout.close()
    # process.terminate()

    # need to remove the last \n character in the output -> return output_final[0:-1]
    if status_output:
        # from inspect import stack
        printv(output_final[0:-1], 1, error_exit)
        # printv('\nERROR in '+stack()[1][1]+'\n', 1, 'error')  # print name of parent function
        # sys.exit()
        if raise_exception:
            raise Exception(output_final[0:-1])
    else:
        # no need to output process.returncode (because different from 0)
        return status_output, output_final[0:-1]



#=======================================================================================================================
# check RAM usage
# work only on Mac OSX
#=======================================================================================================================
def checkRAM(os,verbose=1):
    if (os == 'linux'):
        status, output = run('grep MemTotal /proc/meminfo', 0)
        print output
        ram_split = output.split()
        ram_total = float(ram_split[1])
        status, output = run('free -m', 0)
        print output
        return ram_total/1024

    elif (os == 'osx'):
        status, output = run('hostinfo | grep memory', 0)
        print output
        ram_split = output.split(' ')
        ram_total = float(ram_split[3])

        # Get process info
        ps = subprocess.Popen(['ps', '-caxm', '-orss,comm'], stdout=subprocess.PIPE).communicate()[0]
        vm = subprocess.Popen(['vm_stat'], stdout=subprocess.PIPE).communicate()[0]

        # Iterate processes
        processLines = ps.split('\n')
        sep = re.compile('[\s]+')
        rssTotal = 0 # kB
        for row in range(1, len(processLines)):
            rowText = processLines[row].strip()
            rowElements = sep.split(rowText)
            try:
                rss = float(rowElements[0]) * 1024
            except:
                rss = 0 # ignore...
            rssTotal += rss

        # Process vm_stat
        vmLines = vm.split('\n')
        sep = re.compile(':[\s]+')
        vmStats = {}
        for row in range(1,len(vmLines)-2):
            rowText = vmLines[row].strip()
            rowElements = sep.split(rowText)
            vmStats[(rowElements[0])] = int(rowElements[1].strip('\.')) * 4096
        
        if verbose:
            print 'Wired Memory:\t\t%d MB' % ( vmStats["Pages wired down"]/1024/1024 )
            print 'Active Memory:\t\t%d MB' % ( vmStats["Pages active"]/1024/1024 )
            print 'Inactive Memory:\t%d MB' % ( vmStats["Pages inactive"]/1024/1024 )
            print 'Free Memory:\t\t%d MB' % ( vmStats["Pages free"]/1024/1024 )
            #print 'Real Mem Total (ps):\t%.3f MB' % ( rssTotal/1024/1024 )

        return ram_total


#=======================================================================================================================
# extract_fname
#=======================================================================================================================
# Extract path, file and extension
def extract_fname(fname):
    # extract path
    path_fname = os.path.dirname(fname)+'/'
    # check if only single file was entered (without path)
    if path_fname == '/':
        path_fname = ''
    # extract file and extension
    file_fname = fname
    file_fname = file_fname.replace(path_fname,'')
    file_fname, ext_fname = os.path.splitext(file_fname)
    # check if .nii.gz file
    if ext_fname == '.gz':
        file_fname = file_fname[0:len(file_fname)-4]
        ext_fname = ".nii.gz"
    return path_fname, file_fname, ext_fname


#=======================================================================================================================
# get_absolute_path
#=======================================================================================================================
# Return the absolute path of a file or a directory
def get_absolute_path(fname):
    if os.path.isfile(fname) or os.path.isdir(fname):
        return os.path.realpath(fname)
    else:
        printv('\nERROR: ' + fname + ' does not exist. Exit program.\n', 1, 'error')

#=======================================================================================================================
# check_file_exist:  Check existence of a file or path
#=======================================================================================================================
def check_file_exist(fname, verbose=1):
    if os.path.isfile(fname):
        if verbose:
            printv('  OK: '+fname, verbose, 'normal')
        pass
    else:
        printv('\nERROR: The file ' + fname + ' does not exist. Exit program.\n', 1, 'error')


#=======================================================================================================================
# check_folder_exist:  Check existence of a folder.
#   Does not create it. If you want to create a folder, use create_folder
#=======================================================================================================================
def check_folder_exist(fname, verbose=1):
    if os.path.isdir(fname):
        printv('  OK: '+fname, verbose, 'normal')
        return True
        pass
    else:
        printv('\nWarning: The directory ' + str(fname) + ' does not exist.\n', 1, 'warning')
        return False


#=======================================================================================================================
# check_write_permission:  Check existence of a folder.
#   Does not create it. If you want to create a folder, use create_folder
#=======================================================================================================================
def check_write_permission(fname, verbose=1):
    if os.path.isdir(fname):
        if os.path.isdir(fname):
            return os.access(fname, os.W_OK)
        else:
            printv('\nERROR: The directory ' + fname + ' does not exist. Exit program.\n', 1, 'error')
    else:
        path_fname, file_fname, ext_fname = extract_fname(os.path.abspath(fname))
        return os.access(path_fname, os.W_OK)



#=======================================================================================================================
# create_folder:  create folder (check if exists before creating it)
#   output: 0 -> folder created
#           1 -> folder already exist
#           2 -> permission denied
#=======================================================================================================================
def create_folder(folder):
    if not os.path.exists(folder):
        try:
            os.makedirs(folder)
            return 0
        except OSError, e:
            if e.errno != errno.EEXIST:
                return 2
    else:
        return 1

#=======================================================================================================================
# check_if_3d
#=======================================================================================================================
def check_if_3d(fname):
    """
    Check if input volume is 3d or less.
    :param fname:
    :return: True or False
    """
    from msct_image import Image
    nx, ny, nz, nt, px, py, pz, pt = Image(fname).dim
    if not nt == 1:
        return False
        # printv('\nERROR: '+fname+' is not a 3D volume. Exit program.\n', 1, 'error')
    else:
        return True

#=======================================================================================================================
# check_if_rpi:  check if data are in RPI orientation
#=======================================================================================================================
def check_if_rpi(fname):
    from sct_orientation import get_orientation
    if not get_orientation(fname) == 'RPI':
        printv('\nERROR: '+fname+' is not in RPI orientation. Use sct_orientation to reorient your data. Exit program.\n', 1, 'error')


#=======================================================================================================================
# find_file_within_folder
#=======================================================================================================================
def find_file_within_folder(fname, directory):
    """Find file (or part of file, e.g. 'my_file*.txt') within folder tree recursively - fname and directory must be
    strings"""
    import fnmatch

    all_path = []
    for root, dirs, files in os.walk(directory):
        for file in files:
            if fnmatch.fnmatch(file, fname):
                all_path.append(os.path.join(root, file))
    return all_path


#=======================================================================================================================
# generate_output_file
#=======================================================================================================================
def generate_output_file(fname_in, fname_out, verbose=1):
    """
    Generate output file. Only works for images (e.g., nifti, nifti_gz)
    :param fname_in:
    :param fname_out:
    :param verbose:
    :return: fname_out
    """
    # import stuff
    import shutil  # for moving files
    path_in, file_in, ext_in = extract_fname(fname_in)
    path_out, file_out, ext_out = extract_fname(fname_out)
    # if input image does not exist, give error
    if not os.path.isfile(fname_in):
        printv('  ERROR: File '+fname_in+' does not exist. Exit program.', 1, 'error')
        sys.exit(2)
    # if input and output fnames are the same, do nothing and exit function
    if fname_in == fname_out:
        printv('  WARNING: fname_in and fname_out are the same. Do nothing.', verbose, 'warning')
        print '  File created: '+path_out+file_out+ext_out
        return path_out+file_out+ext_out
    # if fname_out already exists in nii or nii.gz format
    if os.path.isfile(path_out+file_out+ext_out):
        printv('  WARNING: File '+path_out+file_out+ext_out+' already exists. Deleting it...', 1, 'warning')
        os.remove(path_out+file_out+ext_out)
    # Generate output file
    from sct_convert import convert
    convert(fname_in, fname_out)
    # # Move file to output folder (keep the same extension as input)
    # shutil.move(fname_in, path_out+file_out+ext_in)
    # # convert to nii (only if necessary)
    # if ext_out == '.nii' and ext_in != '.nii':
    #     convert(path_out+file_out+ext_in, path_out+file_out+ext_out)
    #     os.remove(path_out+file_out+ext_in)  # remove nii.gz file
    # # convert to nii.gz (only if necessary)
    # if ext_out == '.nii.gz' and ext_in != '.nii.gz':
    #     convert(path_out+file_out+ext_in, path_out+file_out+ext_out)
    #     os.remove(path_out+file_out+ext_in)  # remove nii file
    # display message
    printv('  File created: '+path_out+file_out+ext_out, verbose)
    # if verbose:
    #     print '  File created: '+path_out+file_out+ext_out
    return path_out+file_out+ext_out


#=======================================================================================================================
# check_if_installed
#=======================================================================================================================
# check if dependant software is installed
def check_if_installed(cmd, name_software):
    status, output = commands.getstatusoutput(cmd)
    if status != 0:
        print('\nERROR: '+name_software+' is not installed.\nExit program.\n')
        sys.exit(2)


#=======================================================================================================================
# printv: enables to print or not, depending on verbose status
#   type: handles color: normal (default), warning (orange), error (red)
#=======================================================================================================================
def printv(string, verbose=1, type='normal'):
    # select color based on type of message
    if type == 'normal':
        color = bcolors.normal
    if type == 'info':
        color = bcolors.green
    elif type == 'warning':
        color = bcolors.yellow
    elif type == 'error':
        color = bcolors.red
    elif type == 'code':
        color = bcolors.blue
    elif type == 'bold':
        color = bcolors.bold
    elif type == 'process':
        color = bcolors.purple

    # print message
    if verbose:
        print(color+string+bcolors.normal)

    # if error, exit program
    if type == 'error':
        from inspect import stack
        frame,filename,line_number,function_name,lines,index = stack()[1]
        # print(frame,filename,line_number,function_name,lines,index)
        print(bcolors.red+filename+', line '+str(line_number)+bcolors.normal)  # print name of parent function
        sys.exit(2)


#=======================================================================================================================
# sign
#=======================================================================================================================
# Get the sign of a number. Returns 1 if x>=0 and -1 if x<0
def sign(x):
    if x >= 0:
        return 1
    else:
        return -1


#=======================================================================================================================
# slash_at_the_end: make sure there is (or not) a slash at the end of path name
#=======================================================================================================================
def slash_at_the_end(path, slash=0):
    if slash == 0:
        if path[-1:] == '/':
            path = path[:-1]
    if slash == 1:
        if not path[-1:] == '/':
            path = path+'/'
    return path




#=======================================================================================================================
# delete_nifti: delete nifti file(s)
#=======================================================================================================================
def delete_nifti(fname_in):
    # extract input file extension
    path_in, file_in, ext_in = extract_fname(fname_in)
    # delete nifti if exist
    if os.path.isfile(path_in+file_in+'.nii'):
        os.system('rm '+path_in+file_in+'.nii')
    # delete nifti if exist
    if os.path.isfile(path_in+file_in+'.nii.gz'):
        os.system('rm '+path_in+file_in+'.nii.gz')


#=======================================================================================================================
# get_interpolation: get correct interpolation field depending on program used. Supported programs: ants, flirt, WarpImageMultiTransform
#=======================================================================================================================
def get_interpolation(program, interp):
    # TODO: check if field and program exists
    interp_program = ''
    # FLIRT
    if program == 'flirt':
        if interp == 'nn':
            interp_program = ' -interp nearestneighbour'
        elif interp == 'linear':
            interp_program = ' -interp trilinear'
        elif interp == 'spline':
            interp_program = ' -interp spline'
    # ANTs
    elif program == 'ants' or program == 'ants_affine' or program == 'isct_antsApplyTransforms' or program == 'isct_antsSliceRegularizedRegistration':
        if interp == 'nn':
            interp_program = ' -n NearestNeighbor'
        elif interp == 'linear':
            interp_program = ' -n Linear'
        elif interp == 'spline':
            interp_program = ' -n BSpline[3]'
    # check if not assigned
    if interp_program == '':
        printv('WARNING ('+os.path.basename(__file__)+'): interp_program not assigned. Using linear for ants_affine.', 1, 'warning')
        interp_program = ' -n Linear'
    # return
    return interp_program

class UnsupportedOs(Exception):
    def __init__(self, value):
        self.value = value
    def __str__(self):
        return repr(self.value)

class Os(object):
    '''Work out which platform we are running on'''

    def __init__(self):
        import os
        if os.name != 'posix': raise UnsupportedOs('We only support OS X/Linux')
        import platform
        self.os = platform.system().lower()
        self.arch = platform.machine()
        self.applever = ''
        
        if self.os == 'darwin':
            self.os = 'osx'
            self.vendor = 'apple'
            self.version = Version(platform.release())
            (self.applever,_,_) = platform.mac_ver()
            if self.arch == 'Power Macintosh': raise UnsupportedOs('We do not support PowerPC')
            self.glibc = ''
            self.bits = ''
        elif self.os == 'linux':
            if hasattr(platform, 'linux_distribution'):
                # We have a modern python (>2.4)
                (self.vendor, version, _) = platform.linux_distribution(full_distribution_name=0)
            else:
                (self.vendor, version, _) = platform.dist()
            self.vendor = self.vendor.lower()
            self.version = Version(version)
            self.glibc = platform.libc_ver()
            if self.arch == 'x86_64':
                self.bits = '64'
            else:
                self.bits = '32'
                # raise UnsupportedOs("We no longer support 32 bit Linux. If you must use 32 bit Linux then try building from our sources.")
        else:
            raise UnsupportedOs("We do not support this OS.")

class Version(object):
    def __init__(self,version_sct):
        self.version_sct = version_sct

        if not isinstance(version_sct,basestring):
            print version_sct
            raise Exception('Version is not a string.')

        # detect beta, if it exist
        version_sct_beta = version_sct.split('_')
        try:
            self.beta = version_sct_beta[1]
            version_sct_main = version_sct_beta[0]
            self.isbeta = True
        except IndexError:
            self.beta = ""
            version_sct_main = version_sct
            self.isbeta = False

        version_sct_split = version_sct_main.split('.')

        for v in version_sct_split:
            if not v.isdigit():
                raise ValueError('Bad version string.')
        self.major = int(version_sct_split[0])
        try:
            self.minor = int(version_sct_split[1])
        except IndexError:
            self.minor = 0
        try:
            self.patch = int(version_sct_split[2])
        except IndexError:
            self.patch = 0
        try:
            self.hotfix = int(version_sct_split[3])
        except IndexError:
            self.hotfix = 0

    def __repr__(self):
        return "Version(%s,%s,%s,%s,%r)" % (self.major, self.minor, self.patch, self.hotfix, self.beta)

    def __str__(self):
        result = str(self.major)+"."+str(self.minor)
        if self.patch != 0:
            result = result+"."+str(self.patch)
        if self.hotfix != 0:
            result = result+"."+str(self.hotfix)
        if self.beta != "":
            result = result+"_"+self.beta
        return result

    def __ge__(self, other):
        if not isinstance(other, Version):
            return NotImplemented
        if self > other or self == other:
            return True
        return False
    def __le__(self, other):
        if not isinstance(other, Version):
            return NotImplemented
        if self < other or self == other:
            return True
        return False
    def __cmp__(self, other):
        if not isinstance(other, Version):
            return NotImplemented
        if self.__lt__(other):
            return -1
        if self.__gt__(other):
            return 1
        return 0
    def __lt__(self, other):
        if not isinstance(other, Version):
            return NotImplemented
        if self.major < other.major:
            return True
        if self.major > other.major:
            return False
        if self.minor < other.minor:
            return True
        if self.minor > other.minor:
            return False
        if self.patch < other.patch:
            return True
        if self.patch > other.patch:
            return False
        if self.hotfix < other.hotfix:
            return True
        if self.hotfix > other.hotfix:
            return False
        if self.isbeta and not other.isbeta:
            return True
        if not self.isbeta and other.isbeta:
            return False
        # major, minor and patch all match so this is not less than
        return False
    
    def __gt__(self, other):
        if not isinstance(other, Version):
            return NotImplemented
        if self.major > other.major:
            return True
        if self.major < other.major:
            return False
        if self.minor > other.minor:
            return True
        if self.minor < other.minor:
            return False
        if self.patch > other.patch:
            return True
        if self.patch < other.patch:
            return False
        if self.hotfix > other.hotfix:
            return True
        if self.hotfix < other.hotfix:
            return False
        if not self.isbeta and other.isbeta:
            return True
        if self.isbeta and not other.isbeta:
            return False
        # major, minor and patch all match so this is not less than
        return False 
    
    def __eq__(self, other):
        if not isinstance(other, Version):
            return NotImplemented
        if self.major == other.major and self.minor == other.minor and self.patch == other.patch and self.hotfix == other.hotfix and self.beta == other.beta:
            return True
        return False
    
    def __ne__(self, other):
        if not isinstance(other, Version):
            return NotImplemented
        if self.__eq__(other):
            return False
        return True

    def isLessThan_MajorMinor(self, other):
        if self.major < other.major:
            return True
        if self.major > other.major:
            return False
        if self.minor < other.minor:
            return True
        else:
            return False

    def isGreaterOrEqualThan_MajorMinor(self, other):
        if self.major > other.major:
            return True
        if self.major < other.major:
            return False
        if self.minor >= other.minor:
            return True
        else:
            return False

    def isEqualTo_MajorMinor(self, other):
        return self.major == other.major and self.minor == other.minor

    def isLessPatchThan_MajorMinor(self, other):
        if self.isEqualTo_MajorMinor(other):
            if self.patch < other.patch:
                return True
        return False

    def getFolderName(self):
        result = str(self.major)+"."+str(self.minor)
        if self.patch != 0:
            result = result+"."+str(self.patch)
        if self.hotfix != 0:
            result = result+"."+str(self.hotfix)
        result = result+"_"+self.beta
        return result

class shell_colours(object):
    default = '\033[0m'
    rfg_kbg = '\033[91m'
    gfg_kbg = '\033[92m'
    yfg_kbg = '\033[93m'
    mfg_kbg = '\033[95m'
    yfg_bbg = '\033[104;93m'
    bfg_kbg = '\033[34m'
    bold = '\033[1m'

class MsgUser(object): 
    __debug = False
    __quiet = False
    
    @classmethod
    def debugOn(cls):
        cls.__debug = True
    @classmethod
    def debugOff(cls):
        cls.__debug = False
    @classmethod
    def quietOn(cls):
        cls.__quiet = True
    @classmethod
    def quietOff(cls):
        cls.__quiet = False

    @classmethod
    def isquiet(cls):
        return cls.__quiet
    
    @classmethod
    def isdebug(cls):
        return cls.__debug
    
    @classmethod    
    def debug(cls, message, newline=True):
        if cls.__debug:
            from sys import stderr
            mess = str(message)
            if newline:
                mess += "\n"
            stderr.write(mess)
    
    @classmethod
    def message(cls, msg):
        if cls.__quiet:
            return
        print msg
    
    @classmethod
    def question(cls, msg):
        print msg,
                  
    @classmethod
    def skipped(cls, msg):
        if cls.__quiet:
            return
        print "".join( (shell_colours.mfg_kbg, "[Skipped] ", shell_colours.default, msg ) )

    @classmethod
    def ok(cls, msg):
        if cls.__quiet:
            return
        print "".join( (shell_colours.gfg_kbg, "[OK] ", shell_colours.default, msg ) )
    
    @classmethod
    def failed(cls, msg):
        print "".join( (shell_colours.rfg_kbg, "[FAILED] ", shell_colours.default, msg ) )
    
    @classmethod
    def warning(cls, msg):
        if cls.__quiet:
            return
        print "".join( (shell_colours.bfg_kbg, shell_colours.bold, "[Warning]", shell_colours.default, " ", msg ) )<|MERGE_RESOLUTION|>--- conflicted
+++ resolved
@@ -20,6 +20,8 @@
 import subprocess
 import re
 
+# TODO: under run(): add a flag "ignore error" for isct_ComposeMultiTransform
+# TODO: check if user has bash or t-schell for fsloutput definition
 
 fsloutput = 'export FSLOUTPUTTYPE=NIFTI; ' # for faster processing, all outputs are in NIFTI'
 
@@ -61,15 +63,9 @@
     else:
         return status, output
 
-<<<<<<< HEAD
+
 def run(cmd, verbose=1, error_exit='error', raise_exception=False):
     # print sys._getframe().f_back.f_code.co_name
-=======
-
-def run(cmd, verbose=1):
-    if verbose==2:
-        printv(sys._getframe().f_back.f_code.co_name, 1, 'process')
->>>>>>> 663f0cdc
     if verbose:
         print(bcolors.blue+cmd+bcolors.normal)
     process = subprocess.Popen(cmd, shell=True, stdin=subprocess.PIPE, stdout=subprocess.PIPE, stderr=subprocess.STDOUT)
@@ -287,6 +283,37 @@
             if fnmatch.fnmatch(file, fname):
                 all_path.append(os.path.join(root, file))
     return all_path
+
+
+#=======================================================================================================================
+# get_dimension
+#=======================================================================================================================
+# Get dimensions of a nifti file using FSL
+#TODO: TO BE REMOVED
+def get_dimension(fname):
+    # apply fslsize on data
+    cmd = 'fslsize '+fname
+    status, output = commands.getstatusoutput(cmd)
+    # split output according to \n field
+    output_split = output.split()
+
+    if output_split[0] == 'ERROR:':
+        printv('\n'+output, 1, 'error')
+    else:
+        # extract dimensions as integer
+        try:
+            nx = int(output_split[1])
+            ny = int(output_split[3])
+            nz = int(output_split[5])
+            nt = int(output_split[7])
+            px = float(output_split[9])
+            py = float(output_split[11])
+            pz = float(output_split[13])
+            pt = float(output_split[15])
+            return nx, ny, nz, nt, px, py, pz, pt
+        except Exception, e:
+            print "Output of the command: \n", output_split
+            raise Exception
 
 
 #=======================================================================================================================
