--- conflicted
+++ resolved
@@ -258,16 +258,8 @@
             sct.printv('\nRemove temporary files...')
             sct.run('rm -rf ' + path_tmp)
 
-<<<<<<< HEAD
-        # display viewer syntax
-        sct.display_viewer_syntax(files=[path_out + file_out + ext_out])
-
-=======
-        # to view results
-        sct.printv('\nDone! To view results, type:')
-        sct.printv('fslview ' + os.path.join(path_out, file_out + ext_out) + ' &')
-        sct.printv()
->>>>>>> 8765a31b
+        sct.display_viewer_syntax(files=[os.path.join(path_out, file_out + ext_out)])
+
 
 def get_parser():
         # Initialize parser
