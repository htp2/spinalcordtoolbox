#!/usr/bin/env bash
# USAGE
# > ./install_sct
#
# This is the spinalcord toolbox (SCT) installer
# It downloads the Conda (http://conda.pydata.org/) version
# of python and install the SCT requirements over it
#
# The SCT can be install in place where you download it. But then do
# not delete the source code or you will delete the installation too!
#
# If you run the installer as super user, the default install is /opt,
# if you choose this option or any other directory other than the
# source location, you can get rid of the source code after the
# installation is successful.
#
#########################################################################################
# Copyright (c) 2016 Polytechnique Montreal <www.neuro.polymtl.ca>
# Author: PO Quirion
# License: see the file LICENSE.TXT
#########################################################################################

SCT_SOURCE=$PWD
SCRIPT_DIR="scripts"
DATA_DIR="data"
PYTHON_DIR="python"
BIN_DIR="bin"
SCT_DIR=''
NO_DATA_INSTALL=false
NO_CONDA_INSTALL=false
NO_SCT_BIN_INSTALL=false
OFFLINE_INSTALL=false
PYPI_INSTALL=false

set -e


# Force a clean exit
finish ()
{
  cd ${SCT_SOURCE}
  # Deactivating virtual environment
  . ${SCT_DIR}/${PYTHON_DIR}/bin/deactivate > /dev/null 2>&1
}
trap finish EXIT


# Installation text to insert in sctrc
write_sct_source ()
{
    SCT_RC=${HOME}"/sctrc"
    echo "" >> ${SCT_RC}
    echo "# SPINALCORDTOOLBOX (installed on $(date +%Y-%m-%d\ %H:%M:%S))" >> ${SCT_RC}
    echo "export PATH=${SCT_DIR}/${BIN_DIR}:\$PATH" >> ${SCT_RC}
    echo "source ${SCT_DIR}/${PYTHON_DIR}/bin/activate ${SCT_DIR}/${PYTHON_DIR}" >> ${SCT_RC}
    echo "" >> ${SCT_RC}
}


# Download from URL using curl/wget
download ()
{
  # Use curl or wget to download goodies
    e_status=0

    hash "wget" 2> /dev/null
    is_wget=$?
    hash "curl" 2> /dev/null
    is_curl=$?

    if [[ ${is_wget} -eq 0 ]] ; then
        wget -O $1 $2
        e_status=$?
        echo exit status is ${e_status}
    fi

    if [[ ${is_curl} -eq 0 && ! -e $1 ]] ; then
        curl -o $1 -L $2
        e_status=$?
        echo exit status is ${e_status}
    fi

    if [[ ${is_curl} -ne 0 && ${is_wget} -ne 0 ]] ; then
        echo You need to install "curl" OR "wget" before you can install the SPINALCORDTOOLBOX
        echo run
        echo "   > sudo apt-get install wget"
        echo and rerun the installer
        exit 1
    fi

    if [[ ${e_status} -ne 0  || ! -e $1 ]]; then
        echo "The download of $2 failed"
        echo "Please check your internet connection before relaunching the installer"
        exit 1
    fi
}

# Set the spinalcordtoolbox version, install type and OS environment variables
get_system_info ()
{
    if [ -e "version.txt" ]; then
        SCT_VERSION=`cat version.txt`
    else
        echo "ERROR: version.txt not found."
        echo "The install_sct script must be execute from the source directory"
        exit 1
    fi

    # Get installation type (from git or from package)
    if [ -d ".git" ]; then
        # folder .git exist, therefore it is a git installation
        INSTALL_TYPE="git"
    else
        INSTALL_TYPE="package"
    fi

    # Check the prompt environment
    if [[ -n $BASH_VERSION ]]; then
        hash -r
    elif [[ -n $ZSH_VERSION ]]; then
        rehash
    else
        echo "Only bash and zsh command prompts are supported"
        return 1
    fi

    # Fetch OS type
    if uname -a | grep -i  darwin > /dev/null 2>&1; then
        OS=osx
    elif uname -a | grep -i  linux > /dev/null 2>&1; then
        if cat /etc/issue | grep -i centos | grep 6. 2>&1; then
            # CentOS 6.X
            OS=linux_centos6
        elif cat /etc/issue | grep -i Red | grep 6. 2>&1; then
            # RedHat 6.X
            OS=linux_centos6
        else
            # Other Linux
            OS=linux
        fi
    else
        echo "Error:"
        echo "The installer only supports Linux and OSX, Can not continue the installation"
        exit 1
    fi

    #echo -e "\nInstallation info:"
    echo -e "\nSCT version ......... "$SCT_VERSION
    echo -e "Installation type ... "$INSTALL_TYPE
    echo -e "Operating system .... "$OS
    # Check if sudo
    if [[ $UID == 0 ]]; then
        echo -e "sudo mode ........... 1"
    else
        echo -e "sudo mode ........... 0"
    fi
}


# Create the installation directory and set the path as environment variable
setup_sct_dirs ()
{
    # if installing from git folder, then becomes default installation folder
    if [[ $INSTALL_TYPE == "git" ]]; then
        INSTALL_DIR=$SCT_SOURCE
    else
        INSTALL_DIR="${HOME}/sct_${SCT_VERSION}"
    fi

    # Set install dir
    change_default_path=''
    while  true ; do
        echo -e "\nSCT will be installed here: [${INSTALL_DIR}]"
        while  [[ ! ${change_default_path} =~ ^([Yy](es)?|[Nn]o?)$ ]] ; do
            echo -n "Do you agree? yes/no: "
            read change_default_path
        done

        if [[ ${change_default_path} =~ ^[Yy] ]]; then
            # user accepts default path --> exit loop
            break
        fi

        echo -n "Choose install directory. Warning! Give full path (e.g. /usr/django/sct_v3.0): "
        # user enters new path
        read new_install

        # Expand ~/
        new_install=${new_install/#\~\//$HOME\/}
        # Remove trailing /
        new_install=${new_install%/}

        # Avoid horrible bug, like removing /bin if SCT_DIR "/" or $HOME/bin
        if [ "${new_install}" == "/" ] || [ "${HOME}" == "${new_install%/}" ] ; then
            echo Cannot be installed directly in ${new_install}
            echo Please pick a full path
            continue
        elif [ -d "${new_install}" ]; then
            # directory exists --> update INSTALL_DIR and exit loop
            echo -e "WARNING: Directory already exists. Files will be overwritten."
            INSTALL_DIR=${new_install}
            break
        elif [ ! "${new_install}" ]; then
            # If no input, asking again, and again, and again
            continue
        else
            INSTALL_DIR=${new_install}
            break
        fi
    done

    # Create directory
    mkdir -p ${INSTALL_DIR}
    # check if directory was created
    if [ -d "${INSTALL_DIR}" ]; then
        # check write permission
        if [ ! -w "${INSTALL_DIR}" ]; then
            echo "ERROR: ${INSTALL_DIR} exists but does not have write permission."
            exit 1
        fi
    else
        echo "ERROR: ${INSTALL_DIR} cannot be created. Make sure you have write permission."
        exit 1
    fi
    SCT_DIR=${INSTALL_DIR}

    # Clean old install setup in bin/
    echo -e "\nRemoving sct and isct softlink from ${SCT_DIR}/${BIN_DIR}"
    find ${SCT_DIR}/${BIN_DIR} -type l -name "sct_*" -exec rm {} \;
    find ${SCT_DIR}/${BIN_DIR} -type l -name "isct_*" -exec rm {} \;

    # Copy files to destination directory
    if [ "${SCT_DIR}" != "${SCT_SOURCE}" ]; then
        echo -e "\nCopying source files from ${SCT_SOURCE} to ${SCT_DIR}"
        cp -vR ${SCT_SOURCE}/${SCRIPT_DIR}  ${SCT_DIR}/.
        cp ${SCT_SOURCE}/version.txt  ${SCT_DIR}/.
        cp ${SCT_SOURCE}/commit.txt  ${SCT_DIR}/.
        cp ${SCT_SOURCE}/README.md  ${SCT_DIR}/.
        cp ${SCT_SOURCE}/CHANGES.md  ${SCT_DIR}/.
        cp ${SCT_SOURCE}/batch_processing.sh  ${SCT_DIR}/.
        cp ${SCT_SOURCE}/batch_processing_PAM50.sh  ${SCT_DIR}/.
        mkdir -p ${SCT_DIR}/install
        cp -vRp ${SCT_SOURCE}/install ${SCT_DIR}
        cp -vRp ${SCT_SOURCE}/testing ${SCT_DIR}/.
    else
        echo -e "\nSkipping copy of source files (source and destination folders are the same)"
    fi

    # Make sure we are in SCT folder (to avoid deleting folder from user)
    cd ${SCT_DIR}
    if [ ! -f "version.txt" ]; then
        echo -e "\nERROR: Cannot cd into SCT folder. SCT_DIR="$SCT_DIR
        exit 1
    fi
}


# Usage of this script
usage()
{
  echo -e "\nUsage: $0 [-d ] [-m ] [-b]" 1>&2;
  echo -e "\tWe only recommend the flags -d, -m and -b for developers"
  echo -e "\nOPTION"
  echo -e "\t-d \v Prevent the (re)-installation of the \"data/\" directory "
  echo -e "\n\t-m \v Prevent the (re)-installation of the \"python/\" directory "
  echo -e "\n\t-b \v Prevent the (re)-installation of the SCT binaries files "
  echo -e "\n\t-o \v Use the the file form the offline installer (no internet connection required)"
}


install_binairies ()
{
    # Create launchers for Python scripts
    echo -e "\nCreate launchers for Python scripts"
    cmd="mkdir -p ${SCT_DIR}/${BIN_DIR}"; echo ">> "$cmd; $cmd

    if [ ${NO_SCT_BIN_INSTALL} = yes ]; then
        echo "SCT binaries will not be (re)-install"
    elif [ ${OFFLINE_INSTALL} = yes ]; then
        cmd="tar -C ${SCT_DIR}/${BIN_DIR} -zxvf ${SCT_SOURCE}/offline/sct_binaries_${OS}.tar.gz"; echo ">> "$cmd; $cmd
    else
        echo -e "\nInstalling binaries..."
        if [ $OS == "linux" ]; then
            download ${TMP_DIR}/sct_binaries.tar.gz https://osf.io/2pztn/?action=download
        elif [ $OS == "linux_centos6" ]; then
            download ${TMP_DIR}/sct_binaries.tar.gz https://osf.io/4wbgt/?action=download
        elif [ $OS == "osx" ]; then
            download ${TMP_DIR}/sct_binaries.tar.gz https://osf.io/ceg8p/?action=download
        fi
        # force disk buffer to refresh
        ls ${TMP_DIR} > /dev/null

        # unzip binaries
        cmd="tar -C ${SCT_DIR}/${BIN_DIR} -zxvf ${TMP_DIR}/sct_binaries.tar.gz"; echo ">> "$cmd; $cmd
    fi
}


install_python ()
{
    # INSTALL PYTHON
    if [ ${NO_CONDA_INSTALL} = yes ]; then
        echo "python/ will not be (re)-install"

    elif [ ${OFFLINE_INSTALL} = yes ]; then
        echo "Offline install"

        cmd="rm -rf ${SCT_DIR}/${PYTHON_DIR}"; echo ">> "$cmd; $cmd
        # Install Python conda
        echo -e "\nInstalling conda..."
        cmd="mkdir ${SCT_DIR}/${PYTHON_DIR}"; echo ">> "$cmd; $cmd

        cmd="bash ${SCT_SOURCE}/offline/miniconda_${OS}.sh -p ${SCT_DIR}/${PYTHON_DIR} -b -f"; echo ">> "$cmd; $cmd
        ret_code_conda=$?
        if [[ $ret_code_conda != 0 ]]; then
            echo -e Conda did not installed properly with return code $ret_code_conda
            exit $ret_code_conda
        else
            echo -e Conda installation successful
        fi

        cmd=". ${SCT_DIR}/${PYTHON_DIR}/bin/activate ${SCT_DIR}/${PYTHON_DIR}"; echo ">> "$cmd; $cmd

        tar -C ${TMP_DIR} -zxvf ${SCT_SOURCE}/offline/wheels_${OS}.tar.gz
        dipy_whl=`ls ${TMP_DIR}/dipy*.whl`
        ornlm_whl=`ls ${TMP_DIR}/ornlm*.whl`

        conda install --yes --no-deps ${SCT_SOURCE}/offline/pkgs_${OS}/*
        pip install --no-deps --ignore-installed ${dipy_whl} ${ornlm_whl} ${SCT_SOURCE}/offline/*none*.whl

    elif [ ${PYPI_INSTALL} = yes ]; then
        cmd="virtualenv ${SCT_DIR}/${PYTHON_DIR}"; echo ">> "$cmd; $cmd
        cd ${SCT_DIR}
        cmd="source ${SCT_DIR}/${PYTHON_DIR}/bin/activate ${SCT_DIR}/${PYTHON_DIR}"; echo ">> "$cmd; $cmd
        cmd="pip install -U -r requirements.txt"; echo ">> "$cmd; $cmd;

    else
        # Install Python conda
        echo -e "\nInstalling conda..."
        cmd="rm -rf ${SCT_DIR}/${PYTHON_DIR}"; echo ">> "$cmd; $cmd
        cmd="mkdir ${SCT_DIR}/${PYTHON_DIR}"; echo ">> "$cmd; $cmd
        # downloading
        if [ $OS == "linux" ]; then
            download ${TMP_DIR}/miniconda.sh https://repo.continuum.io/miniconda/Miniconda2-4.1.11-Linux-x86_64.sh
        elif [ $OS == "linux_centos6" ]; then
            download ${TMP_DIR}/miniconda.sh https://repo.continuum.io/miniconda/Miniconda2-4.1.11-Linux-x86_64.sh
        elif [ $OS == "osx" ]; then
            download ${TMP_DIR}/miniconda.sh https://repo.continuum.io/miniconda/Miniconda2-4.1.11-MacOSX-x86_64.sh
        fi

        # run conda installer
        cmd="bash ${TMP_DIR}/miniconda.sh -p ${SCT_DIR}/${PYTHON_DIR} -b -f"; echo ">> "$cmd; $cmd
        ret_code_conda=$?
        if [[ $ret_code_conda != 0 ]]; then
            echo -e Conda did not installed properly with return code $ret_code_conda
            exit $ret_code_conda
        else
            echo -e Conda installation successful
        fi

        # activate miniconda
        cmd=". ${SCT_DIR}/${PYTHON_DIR}/bin/activate ${SCT_DIR}/${PYTHON_DIR}"; echo ">> "$cmd; $cmd

        # Install Python dependencies
        echo -e "\nInstalling Python dependencies..."
        # N.B. the flag --ignore-installed is required because locally install
        # package are skip
        conda install --yes --file ${SCT_SOURCE}/install/requirements/requirementsConda.txt
        e_status=$?
        if [ ${e_status} != 0 ] ; then
            echo "conda install error with exit status $e_status. Check logs for more details
            and verify your internet connection before reinstalling"
            exit $e_status
        fi
        pip install --ignore-installed  -r ${SCT_SOURCE}/install/requirements/requirementsPip.txt
        e_status=$?
        if [ ${e_status} != 0 ] ; then
            echo "pip install error with exit status $e_status. Check logs for more details
            and verify your internet connection before reinstalling"
            exit $e_status
        fi
        # reinstall numpy at the end to prevent a conda bug
        if [[ $OS == linux ]]; then
            # Fix Intel MKL FATAL ERROR: Cannot load libmkl_avx2.so or libmkl_def.so.
            # on certain linux distribution
            conda install -fy numpy
        fi
    fi

<<<<<<< HEAD
    cmd="python setup.py install"; echo ">> "$cmd; $cmd
    echo -e "All requirements installed!"
}
=======
# Create directory
mkdir ${INSTALL_DIR}
# check if directory was created
if [ -d "${INSTALL_DIR}" ]; then
  # check write permission
  if [ ! -w "${INSTALL_DIR}" ]; then
    echo "ERROR: ${INSTALL_DIR} exists but does not have write permission."
    exit 1
  fi
else
  echo "ERROR: ${INSTALL_DIR} cannot be created. Make sure you have write permission."
  exit 1
fi
SCT_DIR=${INSTALL_DIR}

# Clean old install setup in bin/
echo -e "\nRemoving sct and isct softlink from ${SCT_DIR}/${BIN_DIR}"
find ${SCT_DIR}/${BIN_DIR} -type l -name "sct_*" -exec rm {} \;
find ${SCT_DIR}/${BIN_DIR} -type l -name "isct_*" -exec rm {} \;

# Copy files to destination directory
if [ "${SCT_DIR}" != "${SCT_SOURCE}" ]; then
  echo -e "\nCopying source files from ${SCT_SOURCE} to ${SCT_DIR}"
  cp -vR ${SCT_SOURCE}/${SCRIPT_DIR}  ${SCT_DIR}/.
  cp ${SCT_SOURCE}/version.txt  ${SCT_DIR}/.
  cp ${SCT_SOURCE}/commit.txt  ${SCT_DIR}/.
  cp ${SCT_SOURCE}/README.md  ${SCT_DIR}/.
  cp ${SCT_SOURCE}/CHANGES.md  ${SCT_DIR}/.
  cp ${SCT_SOURCE}/batch_processing.sh  ${SCT_DIR}/.
  cp ${SCT_SOURCE}/batch_processing_PAM50.sh  ${SCT_DIR}/.
  mkdir -p ${SCT_DIR}/install
  cp -vRp ${SCT_SOURCE}/install ${SCT_DIR}
  cp -vRp ${SCT_SOURCE}/testing ${SCT_DIR}/.
else
  echo -e "\nSkipping copy of source files (source and destination folders are the same)"
fi

# Go to installation folder
cd ${SCT_DIR}

# Make sure we are in SCT folder (to avoid deleting folder from user)
if [ ! -f "version.txt" ]; then
  echo -e "\nERROR: Cannot cd into SCT folder. SCT_DIR="$SCT_DIR
  exit 1
fi

## Create launchers for Python scripts
echo -e "\nCreate launchers for Python scripts"
cmd="mkdir -p ${SCT_DIR}/${BIN_DIR}"; echo ">> "$cmd; $cmd
# update_bin has to be executed from the install directory
cmd="cd ${SCT_DIR}/install"; echo ">> "$cmd; $cmd
cmd="./update_bin.sh"; echo ">> "$cmd; $cmd  # N.B. This script needs to be run from /install folder (because uses relative path)
# Copy binaries

## INSTALL PYTHON
if [ ${NO_CONDA_INSTALL} ]; then
  echo "python/ will not be (re)-install"
elif [ ${OFFLINE_INSTALL} ]; then

  echo "Offline install"

  cmd="rm -rf ${SCT_DIR}/${PYTHON_DIR}"; echo ">> "$cmd; $cmd
  # Install Python conda
  echo -e "\nInstalling conda..."
  cmd="mkdir ${SCT_DIR}/${PYTHON_DIR}"; echo ">> "$cmd; $cmd

  cmd="bash ${SCT_SOURCE}/offline/miniconda_${OS}.sh -p ${SCT_DIR}/${PYTHON_DIR} -b -f"; echo ">> "$cmd; $cmd
  ret_code_conda=$?
  if [[ $ret_code_conda != 0 ]]; then
    echo -e Conda did not installed properly with return code $ret_code_conda
    exit $ret_code_conda
  else
    echo -e Conda installation successful
  fi
>>>>>>> 40c741a0

# Install the additional spinalcordtoolbox  data
install_data ()
{
    if [ ${NO_DATA_INSTALL} ]; then
        echo "data/ will not be (re)-install"
    elif [ ${OFFLINE_INSTALL} ]; then
        echo "Offline install"
        cmd="tar -C ${SCT_DIR} -zxvf ${SCT_SOURCE}/offline/data.tar.gz"; echo ">> "$cmd; $cmd
    else
        # forcing activation if python is not reinstalled
        cmd=". ${SCT_DIR}/${PYTHON_DIR}/bin/activate ${SCT_DIR}/${PYTHON_DIR}"; echo ">> "$cmd; $cmd

        # Download data
        echo -e "\nInstalling data..."
        cmd="which python"; echo ">> "$cmd; $cmd
        cmd="rm -rf ${SCT_DIR}/${DATA_DIR}"; echo ">> "$cmd; $cmd
        cmd="mkdir -p ${SCT_DIR}/${DATA_DIR}"; echo ">> "$cmd; $cmd
        cmd="cd ${SCT_DIR}/${DATA_DIR}"; echo ">> "$cmd; $cmd
        # Install PAM50
        cmd="python ../scripts/sct_download_data.py -d PAM50"; echo ">> "$cmd; $cmd
        # Install GM model
        cmd="python ../scripts/sct_download_data.py -d gm_model"; echo ">> "$cmd; $cmd
    fi

    # Make sure sct scripts are executable
    find ${SCT_DIR}/${BIN_DIR}/ -maxdepth 1 -type f -exec chmod 755 {} \;
    # make sure there is no buffer/cache issue for the ${BIN_DIR} directory
    ls -l ${SCT_DIR}/${BIN_DIR}/ > /dev/null 2>&1;
}


<<<<<<< HEAD
check_dependencies ()
{
=======
fi

## Install binaries
if [ ${NO_SCT_BIN_INSTALL} ]; then
    echo "SCT binaries will not be (re)-install"
elif [ ${OFFLINE_INSTALL} ]; then
    cmd="tar -C ${SCT_DIR}/${BIN_DIR} -zxvf ${SCT_SOURCE}/offline/sct_binaries_${OS}.tar.gz"; echo ">> "$cmd; $cmd
else
    echo -e "\nInstalling binaries..."
    cmd=". ${SCT_DIR}/${PYTHON_DIR}/bin/activate ${SCT_DIR}/${PYTHON_DIR}"; echo ">> "$cmd; $cmd
    if [ $OS == "linux" ]; then
        cmd="python ../scripts/sct_download_data.py -d binaries_debian -o ${SCT_DIR}/${BIN_DIR}"; echo ">> "$cmd; $cmd
    elif [ $OS == "linux_centos6" ]; then
        cmd="python ../scripts/sct_download_data.py -d binaries_centos -o ${SCT_DIR}/${BIN_DIR}"; echo ">> "$cmd; $cmd
    elif [ $OS == "osx" ]; then
        cmd="python ../scripts/sct_download_data.py -d binaries_osx -o ${SCT_DIR}/${BIN_DIR}"; echo ">> "$cmd; $cmd
    fi
fi


echo -e "All requirements installed!"


# INSTALL DATA
if [ ${NO_DATA_INSTALL} ]; then
  echo "data/ will not be (re)-install"
elif [ ${OFFLINE_INSTALL} ]; then
  echo "Offline install"
  cmd="tar -C ${SCT_DIR} -zxvf ${SCT_SOURCE}/offline/data.tar.gz"; echo ">> "$cmd; $cmd
else
  # forcing activation if python is not reinstalled
  cmd=". ${SCT_DIR}/${PYTHON_DIR}/bin/activate ${SCT_DIR}/${PYTHON_DIR}"; echo ">> "$cmd; $cmd

  # Download data
  echo -e "\nInstalling data..."
  cmd="rm -rf ${SCT_DIR}/${DATA_DIR}"; echo ">> "$cmd; $cmd
  cmd="mkdir -p ${SCT_DIR}/${DATA_DIR}"; echo ">> "$cmd; $cmd
  cmd="cd ${SCT_DIR}/${DATA_DIR}"; echo ">> "$cmd; $cmd
  # Install PAM50
  cmd="python ../scripts/sct_download_data.py -d PAM50"; echo ">> "$cmd; $cmd
  # Install GM model
  cmd="python ../scripts/sct_download_data.py -d gm_model"; echo ">> "$cmd; $cmd
fi

# Make sure sct scripts are executable
find ${SCT_DIR}/${BIN_DIR}/ -maxdepth 1 -type f -exec chmod 755 {} \;
# make sure there is no buffer/cache issue for the ${BIN_DIR} directory
ls -l ${SCT_DIR}/${BIN_DIR}/ > /dev/null 2>&1;

# Deactivating conda
. ${SCT_DIR}/${PYTHON_DIR}/bin/deactivate > /dev/null 2>&1

# if sudo=0
if [[ $UID != 0 ]]; then
  # update PATH environment
  while  [[ ! ${add_to_path} =~ ^([Yy](es)?|[Nn]o?)$ ]] ; do
    echo -e -n "\nDo you want to add the sct_* scripts to your PATH environment? yes/no: "
    read add_to_path
  done
  echo ""
  if [[ ${add_to_path} =~ ^[Yy] ]]; then
    install_refresh
  else
     echo Not adding ${INSTALL_DIR} to \$PATH
     echo You can always add it later or call SCT functions with full path ${SCT_DIR}/${BIN_DIR}/sct_function
  fi
>>>>>>> 40c741a0
  # run sct_check_dependencies
  echo -e "\nRun sct_check_dependencies..."
  # We run the sct_check_dependencies in the TMP_DIR so the tmp.XXX output
  # it creates is cleaned properly
  cd ${TMP_DIR}
  if ${SCT_DIR}/${BIN_DIR}/sct_check_dependencies ; then
    echo -e "INSTALLATION DONE!\n"
    echo -e "Open a new Terminal window to load environment variables, or run:\n source .bashrc\n"
  else
    echo -e "INSTALLATION ERROR!"
    echo -e "Please copy the historic of this Terminal (starting with the command install_sct) and paste it in the SCT Help forum under a new ticket:"
    echo -e "https://sourceforge.net/p/spinalcordtoolbox/discussion/help/\n"
  fi
}



#########################################

# The installation main script.
echo -e "\nWelcome to the SCT installer!"

while getopts ":dmboph" opt; do
    case "${opt}" in
        d)
            echo " data directory will not be (re)-installed"
            NO_DATA_INSTALL=yes
            ;;
        m)
            echo " miniconda python will not be (re)-installed "
            NO_CONDA_INSTALL=yes
            ;;
        b)
            echo " SCT binaries will not be (re)-installed "
            NO_SCT_BIN_INSTALL=yes
            ;;
        o)
            echo " Using the offline folder for installation"
            OFFLINE_INSTALL=yes
            ;;
        p)
            echo " Using python virtual environment"
            PYPI_INSTALL=yes
            ;;
        h)
            usage
            exit 0
            ;;
        \?)
            usage
            exit 1
            ;;
    esac
done
# Where tmp files are stored
TMP_DIR=`mktemp -d 2>/dev/null || mktemp -d -t 'TMP_DIR'`


get_system_info
setup_sct_dirs
#install_python
install_binairies
#install_data

# check_dependencies
write_sct_source<|MERGE_RESOLUTION|>--- conflicted
+++ resolved
@@ -20,40 +20,78 @@
 # License: see the file LICENSE.TXT
 #########################################################################################
 
+# N.B. to generate and compress binaries, go to binary folder and type: tar -czf sct_binaries.tar.gz isct_*
+
+# TODO add some doc to the installer
+# TODO: remove python folder if not empty
+
+# functions
+# ========================================================================
+# Where tmp file are stored
+TMP_DIR=`mktemp -d 2>/dev/null || mktemp -d -t 'TMP_DIR'`
+# Start Directory So we go back there at the end of the Script
 SCT_SOURCE=$PWD
 SCRIPT_DIR="scripts"
 DATA_DIR="data"
 PYTHON_DIR="python"
 BIN_DIR="bin"
-SCT_DIR=''
-NO_DATA_INSTALL=false
-NO_CONDA_INSTALL=false
-NO_SCT_BIN_INSTALL=false
-OFFLINE_INSTALL=false
-PYPI_INSTALL=false
-
-set -e
 
 
 # Force a clean exit
 finish ()
 {
+  # Get back to starting point
   cd ${SCT_SOURCE}
-  # Deactivating virtual environment
-  . ${SCT_DIR}/${PYTHON_DIR}/bin/deactivate > /dev/null 2>&1
+  # remove installation tmp files
+#  rm -Rf ${TMP_DIR}
 }
 trap finish EXIT
 
 
-# Installation text to insert in sctrc
-write_sct_source ()
+# Force bashrc loading
+force_bashrc_loading ()
 {
-    SCT_RC=${HOME}"/sctrc"
-    echo "" >> ${SCT_RC}
-    echo "# SPINALCORDTOOLBOX (installed on $(date +%Y-%m-%d\ %H:%M:%S))" >> ${SCT_RC}
-    echo "export PATH=${SCT_DIR}/${BIN_DIR}:\$PATH" >> ${SCT_RC}
-    echo "source ${SCT_DIR}/${PYTHON_DIR}/bin/activate ${SCT_DIR}/${PYTHON_DIR}" >> ${SCT_RC}
-    echo "" >> ${SCT_RC}
+  sourceblock="
+if [ -n \"\$BASH_VERSION\" ]; then
+    # include .bashrc if it exists
+    if [ -f \"\$HOME/.bashrc\" ]; then
+    . \"\$HOME/.bashrc\"
+    fi
+fi"
+  for profiles in  ~/.bash_profile ~/.bash_login ~/.profile ; do
+    if [[ -a $profiles ]] ; then
+       if ! grep -E "(\.|source) .*bashrc" ${profiles} > /dev/null 2>&1 ; then
+         echo "${sourceblock}" >> ${profiles}
+       fi
+       bidon=0
+       break
+    fi
+  done
+
+  if [ -z ${bidon} ] ; then
+    echo "${sourceblock}" >> ~/.bash_profile
+  fi
+}
+
+
+
+# Installation text to insert in .bashrc
+install_refresh ()
+{
+
+  if [[ -z ${THE_CSHRC} ]]  ; then
+    echo
+    echo "" >> ${THE_BASHRC}
+    echo "# SPINALCORDTOOLBOX (installed on $(date +%Y-%m-%d\ %H:%M:%S))" >> ${THE_BASHRC}
+    echo "export PATH=${SCT_DIR}/${BIN_DIR}:\$PATH" >> ${THE_BASHRC}
+    echo "" >> ${THE_BASHRC}
+  else
+    # (t)csh for good measure
+    echo "" >> ${THE_CSHRC}
+    echo "# SPINALCORDTOOLBOX" >> ${THE_CSHRC}
+    echo "setenv PATH \"\${PATH}:${SCT_DIR}/${BIN_DIR}\"" >> ${THE_CSHRC}
+    echo "" >> ${THE_CSHRC}
+  fi
 }
 
 
@@ -95,9 +133,55 @@
     fi
 }
 
-# Set the spinalcordtoolbox version, install type and OS environment variables
-get_system_info ()
+
+# Usage of this script
+usage()
 {
+  echo -e "\nUsage: $0 [-d ] [-m ] [-b]" 1>&2;
+  echo -e "\tWe only recommend the flags -d, -m and -b for developers"
+  echo -e "\nOPTION"
+  echo -e "\t-d \v Prevent the (re)-installation of the \"data/\" directory "
+  echo -e "\n\t-m \v Prevent the (re)-installation of the \"python/\" directory "
+  echo -e "\n\t-b \v Prevent the (re)-installation of the SCT binaries files "
+  echo -e "\n\t-o \v Use the the file form the offline installer (no internet connection required)"
+
+}
+
+
+# SCRIPT STARTS HERE
+# ========================================================================
+echo -e "\nWelcome to the SCT installer!"
+
+while getopts ":dmhbo" opt; do
+  case $opt in
+    d)
+      echo " data directory will not be (re)-installed"
+      NO_DATA_INSTALL=yes
+      ;;
+    m)
+      echo " miniconda python will not be (re)-installed "
+      NO_CONDA_INSTALL=yes
+      ;;
+    b)
+      echo " SCT binaries will not be (re)-installed "
+      NO_SCT_BIN_INSTALL=yes
+      ;;
+    o)
+      echo " Using the offline folder for installation"
+      OFFLINE_INSTALL=yes
+      ;;
+    h)
+      usage
+      exit 0
+      ;;
+    \?)
+      usage
+      exit 1
+      ;;
+  esac
+done
+
+# Catch SCT version
     if [ -e "version.txt" ]; then
         SCT_VERSION=`cat version.txt`
     else
@@ -114,19 +198,11 @@
         INSTALL_TYPE="package"
     fi
 
-    # Check the prompt environment
-    if [[ -n $BASH_VERSION ]]; then
-        hash -r
-    elif [[ -n $ZSH_VERSION ]]; then
-        rehash
-    else
-        echo "Only bash and zsh command prompts are supported"
-        return 1
-    fi
-
     # Fetch OS type
     if uname -a | grep -i  darwin > /dev/null 2>&1; then
-        OS=osx
+  # OSX
+      OS=osx
+      force_bashrc_loading
     elif uname -a | grep -i  linux > /dev/null 2>&1; then
         if cat /etc/issue | grep -i centos | grep 6. 2>&1; then
             # CentOS 6.X
@@ -139,8 +215,7 @@
             OS=linux
         fi
     else
-        echo "Error:"
-        echo "The installer only supports Linux and OSX, Can not continue the installation"
+  echo Sorry, the installer only supports Linux and OSX, quitting installer
         exit 1
     fi
 
@@ -154,12 +229,16 @@
     else
         echo -e "sudo mode ........... 0"
     fi
-}
-
-
-# Create the installation directory and set the path as environment variable
-setup_sct_dirs ()
-{
+
+# Define sh files
+if echo $(ps -o comm= $PPID) | grep csh ;then
+  THE_CSHRC=${HOME}/.cshrc
+  THE_RC=${THE_CSHRC}
+else
+  THE_BASHRC=${HOME}/.bashrc
+  THE_RC=${THE_BASHRC}
+fi
+
     # if installing from git folder, then becomes default installation folder
     if [[ $INSTALL_TYPE == "git" ]]; then
         INSTALL_DIR=$SCT_SOURCE
@@ -168,7 +247,6 @@
     fi
 
     # Set install dir
-    change_default_path=''
     while  true ; do
         echo -e "\nSCT will be installed here: [${INSTALL_DIR}]"
         while  [[ ! ${change_default_path} =~ ^([Yy](es)?|[Nn]o?)$ ]] ; do
@@ -210,7 +288,7 @@
     done
 
     # Create directory
-    mkdir -p ${INSTALL_DIR}
+    mkdir ${INSTALL_DIR}
     # check if directory was created
     if [ -d "${INSTALL_DIR}" ]; then
         # check write permission
@@ -246,63 +324,28 @@
         echo -e "\nSkipping copy of source files (source and destination folders are the same)"
     fi
 
+# Go to installation folder
+cd ${SCT_DIR}
+
     # Make sure we are in SCT folder (to avoid deleting folder from user)
-    cd ${SCT_DIR}
     if [ ! -f "version.txt" ]; then
         echo -e "\nERROR: Cannot cd into SCT folder. SCT_DIR="$SCT_DIR
         exit 1
     fi
-}
-
-
-# Usage of this script
-usage()
-{
-  echo -e "\nUsage: $0 [-d ] [-m ] [-b]" 1>&2;
-  echo -e "\tWe only recommend the flags -d, -m and -b for developers"
-  echo -e "\nOPTION"
-  echo -e "\t-d \v Prevent the (re)-installation of the \"data/\" directory "
-  echo -e "\n\t-m \v Prevent the (re)-installation of the \"python/\" directory "
-  echo -e "\n\t-b \v Prevent the (re)-installation of the SCT binaries files "
-  echo -e "\n\t-o \v Use the the file form the offline installer (no internet connection required)"
-}
-
-
-install_binairies ()
-{
-    # Create launchers for Python scripts
+
+## Create launchers for Python scripts
     echo -e "\nCreate launchers for Python scripts"
     cmd="mkdir -p ${SCT_DIR}/${BIN_DIR}"; echo ">> "$cmd; $cmd
-
-    if [ ${NO_SCT_BIN_INSTALL} = yes ]; then
-        echo "SCT binaries will not be (re)-install"
-    elif [ ${OFFLINE_INSTALL} = yes ]; then
-        cmd="tar -C ${SCT_DIR}/${BIN_DIR} -zxvf ${SCT_SOURCE}/offline/sct_binaries_${OS}.tar.gz"; echo ">> "$cmd; $cmd
-    else
-        echo -e "\nInstalling binaries..."
-        if [ $OS == "linux" ]; then
-            download ${TMP_DIR}/sct_binaries.tar.gz https://osf.io/2pztn/?action=download
-        elif [ $OS == "linux_centos6" ]; then
-            download ${TMP_DIR}/sct_binaries.tar.gz https://osf.io/4wbgt/?action=download
-        elif [ $OS == "osx" ]; then
-            download ${TMP_DIR}/sct_binaries.tar.gz https://osf.io/ceg8p/?action=download
-        fi
-        # force disk buffer to refresh
-        ls ${TMP_DIR} > /dev/null
-
-        # unzip binaries
-        cmd="tar -C ${SCT_DIR}/${BIN_DIR} -zxvf ${TMP_DIR}/sct_binaries.tar.gz"; echo ">> "$cmd; $cmd
-    fi
-}
-
-
-install_python ()
-{
-    # INSTALL PYTHON
-    if [ ${NO_CONDA_INSTALL} = yes ]; then
+# update_bin has to be executed from the install directory
+cmd="cd ${SCT_DIR}/install"; echo ">> "$cmd; $cmd
+cmd="./update_bin.sh"; echo ">> "$cmd; $cmd  # N.B. This script needs to be run from /install folder (because uses relative path)
+# Copy binaries
+
+## INSTALL PYTHON
+if [ ${NO_CONDA_INSTALL} ]; then
         echo "python/ will not be (re)-install"
-
-    elif [ ${OFFLINE_INSTALL} = yes ]; then
+elif [ ${OFFLINE_INSTALL} ]; then
+
         echo "Offline install"
 
         cmd="rm -rf ${SCT_DIR}/${PYTHON_DIR}"; echo ">> "$cmd; $cmd
@@ -327,12 +370,6 @@
 
         conda install --yes --no-deps ${SCT_SOURCE}/offline/pkgs_${OS}/*
         pip install --no-deps --ignore-installed ${dipy_whl} ${ornlm_whl} ${SCT_SOURCE}/offline/*none*.whl
-
-    elif [ ${PYPI_INSTALL} = yes ]; then
-        cmd="virtualenv ${SCT_DIR}/${PYTHON_DIR}"; echo ">> "$cmd; $cmd
-        cd ${SCT_DIR}
-        cmd="source ${SCT_DIR}/${PYTHON_DIR}/bin/activate ${SCT_DIR}/${PYTHON_DIR}"; echo ">> "$cmd; $cmd
-        cmd="pip install -U -r requirements.txt"; echo ">> "$cmd; $cmd;
 
     else
         # Install Python conda
@@ -385,124 +422,7 @@
             # on certain linux distribution
             conda install -fy numpy
         fi
-    fi
-
-<<<<<<< HEAD
-    cmd="python setup.py install"; echo ">> "$cmd; $cmd
-    echo -e "All requirements installed!"
-}
-=======
-# Create directory
-mkdir ${INSTALL_DIR}
-# check if directory was created
-if [ -d "${INSTALL_DIR}" ]; then
-  # check write permission
-  if [ ! -w "${INSTALL_DIR}" ]; then
-    echo "ERROR: ${INSTALL_DIR} exists but does not have write permission."
-    exit 1
-  fi
-else
-  echo "ERROR: ${INSTALL_DIR} cannot be created. Make sure you have write permission."
-  exit 1
-fi
-SCT_DIR=${INSTALL_DIR}
-
-# Clean old install setup in bin/
-echo -e "\nRemoving sct and isct softlink from ${SCT_DIR}/${BIN_DIR}"
-find ${SCT_DIR}/${BIN_DIR} -type l -name "sct_*" -exec rm {} \;
-find ${SCT_DIR}/${BIN_DIR} -type l -name "isct_*" -exec rm {} \;
-
-# Copy files to destination directory
-if [ "${SCT_DIR}" != "${SCT_SOURCE}" ]; then
-  echo -e "\nCopying source files from ${SCT_SOURCE} to ${SCT_DIR}"
-  cp -vR ${SCT_SOURCE}/${SCRIPT_DIR}  ${SCT_DIR}/.
-  cp ${SCT_SOURCE}/version.txt  ${SCT_DIR}/.
-  cp ${SCT_SOURCE}/commit.txt  ${SCT_DIR}/.
-  cp ${SCT_SOURCE}/README.md  ${SCT_DIR}/.
-  cp ${SCT_SOURCE}/CHANGES.md  ${SCT_DIR}/.
-  cp ${SCT_SOURCE}/batch_processing.sh  ${SCT_DIR}/.
-  cp ${SCT_SOURCE}/batch_processing_PAM50.sh  ${SCT_DIR}/.
-  mkdir -p ${SCT_DIR}/install
-  cp -vRp ${SCT_SOURCE}/install ${SCT_DIR}
-  cp -vRp ${SCT_SOURCE}/testing ${SCT_DIR}/.
-else
-  echo -e "\nSkipping copy of source files (source and destination folders are the same)"
-fi
-
-# Go to installation folder
-cd ${SCT_DIR}
-
-# Make sure we are in SCT folder (to avoid deleting folder from user)
-if [ ! -f "version.txt" ]; then
-  echo -e "\nERROR: Cannot cd into SCT folder. SCT_DIR="$SCT_DIR
-  exit 1
-fi
-
-## Create launchers for Python scripts
-echo -e "\nCreate launchers for Python scripts"
-cmd="mkdir -p ${SCT_DIR}/${BIN_DIR}"; echo ">> "$cmd; $cmd
-# update_bin has to be executed from the install directory
-cmd="cd ${SCT_DIR}/install"; echo ">> "$cmd; $cmd
-cmd="./update_bin.sh"; echo ">> "$cmd; $cmd  # N.B. This script needs to be run from /install folder (because uses relative path)
-# Copy binaries
-
-## INSTALL PYTHON
-if [ ${NO_CONDA_INSTALL} ]; then
-  echo "python/ will not be (re)-install"
-elif [ ${OFFLINE_INSTALL} ]; then
-
-  echo "Offline install"
-
-  cmd="rm -rf ${SCT_DIR}/${PYTHON_DIR}"; echo ">> "$cmd; $cmd
-  # Install Python conda
-  echo -e "\nInstalling conda..."
-  cmd="mkdir ${SCT_DIR}/${PYTHON_DIR}"; echo ">> "$cmd; $cmd
-
-  cmd="bash ${SCT_SOURCE}/offline/miniconda_${OS}.sh -p ${SCT_DIR}/${PYTHON_DIR} -b -f"; echo ">> "$cmd; $cmd
-  ret_code_conda=$?
-  if [[ $ret_code_conda != 0 ]]; then
-    echo -e Conda did not installed properly with return code $ret_code_conda
-    exit $ret_code_conda
-  else
-    echo -e Conda installation successful
-  fi
->>>>>>> 40c741a0
-
-# Install the additional spinalcordtoolbox  data
-install_data ()
-{
-    if [ ${NO_DATA_INSTALL} ]; then
-        echo "data/ will not be (re)-install"
-    elif [ ${OFFLINE_INSTALL} ]; then
-        echo "Offline install"
-        cmd="tar -C ${SCT_DIR} -zxvf ${SCT_SOURCE}/offline/data.tar.gz"; echo ">> "$cmd; $cmd
-    else
-        # forcing activation if python is not reinstalled
-        cmd=". ${SCT_DIR}/${PYTHON_DIR}/bin/activate ${SCT_DIR}/${PYTHON_DIR}"; echo ">> "$cmd; $cmd
-
-        # Download data
-        echo -e "\nInstalling data..."
-        cmd="which python"; echo ">> "$cmd; $cmd
-        cmd="rm -rf ${SCT_DIR}/${DATA_DIR}"; echo ">> "$cmd; $cmd
-        cmd="mkdir -p ${SCT_DIR}/${DATA_DIR}"; echo ">> "$cmd; $cmd
-        cmd="cd ${SCT_DIR}/${DATA_DIR}"; echo ">> "$cmd; $cmd
-        # Install PAM50
-        cmd="python ../scripts/sct_download_data.py -d PAM50"; echo ">> "$cmd; $cmd
-        # Install GM model
-        cmd="python ../scripts/sct_download_data.py -d gm_model"; echo ">> "$cmd; $cmd
-    fi
-
-    # Make sure sct scripts are executable
-    find ${SCT_DIR}/${BIN_DIR}/ -maxdepth 1 -type f -exec chmod 755 {} \;
-    # make sure there is no buffer/cache issue for the ${BIN_DIR} directory
-    ls -l ${SCT_DIR}/${BIN_DIR}/ > /dev/null 2>&1;
-}
-
-
-<<<<<<< HEAD
-check_dependencies ()
-{
-=======
+
 fi
 
 ## Install binaries
@@ -569,7 +489,6 @@
      echo Not adding ${INSTALL_DIR} to \$PATH
      echo You can always add it later or call SCT functions with full path ${SCT_DIR}/${BIN_DIR}/sct_function
   fi
->>>>>>> 40c741a0
   # run sct_check_dependencies
   echo -e "\nRun sct_check_dependencies..."
   # We run the sct_check_dependencies in the TMP_DIR so the tmp.XXX output
@@ -577,62 +496,15 @@
   cd ${TMP_DIR}
   if ${SCT_DIR}/${BIN_DIR}/sct_check_dependencies ; then
     echo -e "INSTALLATION DONE!\n"
-    echo -e "Open a new Terminal window to load environment variables, or run:\n source .bashrc\n"
+    echo -e "Open a new Terminal window to load environment variables, or run:\n source ${THE_RC}\n"
   else
     echo -e "INSTALLATION ERROR!"
     echo -e "Please copy the historic of this Terminal (starting with the command install_sct) and paste it in the SCT Help forum under a new ticket:"
     echo -e "https://sourceforge.net/p/spinalcordtoolbox/discussion/help/\n"
   fi
-}
-
-
-
-#########################################
-
-# The installation main script.
-echo -e "\nWelcome to the SCT installer!"
-
-while getopts ":dmboph" opt; do
-    case "${opt}" in
-        d)
-            echo " data directory will not be (re)-installed"
-            NO_DATA_INSTALL=yes
-            ;;
-        m)
-            echo " miniconda python will not be (re)-installed "
-            NO_CONDA_INSTALL=yes
-            ;;
-        b)
-            echo " SCT binaries will not be (re)-installed "
-            NO_SCT_BIN_INSTALL=yes
-            ;;
-        o)
-            echo " Using the offline folder for installation"
-            OFFLINE_INSTALL=yes
-            ;;
-        p)
-            echo " Using python virtual environment"
-            PYPI_INSTALL=yes
-            ;;
-        h)
-            usage
-            exit 0
-            ;;
-        \?)
-            usage
-            exit 1
-            ;;
-    esac
-done
-# Where tmp files are stored
-TMP_DIR=`mktemp -d 2>/dev/null || mktemp -d -t 'TMP_DIR'`
-
-
-get_system_info
-setup_sct_dirs
-#install_python
-install_binairies
-#install_data
-
-# check_dependencies
-write_sct_source+else
+  # if sudo=1
+  echo -e "\nWARNING: sudo mode: Profile file was not edited. To complete installation, please add the following line to the appropriate file (e.g., .bashrc):"
+  echo -e "export PATH=${SCT_DIR}/${BIN_DIR}:\$PATH"
+  echo -e "Then, please open a new Terminal and run sct_check_dependencies to make sure SCT is properly installed.\n"
+fi